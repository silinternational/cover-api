--- conflicted
+++ resolved
@@ -28,21 +28,13 @@
 	MessageTemplateClaimApprovedMember    = "claim_approved_member"
 	MessageTemplateClaimDeniedMember      = "claim_denied_member"
 
-<<<<<<< HEAD
-	MessageTemplateItemSubmittedSteward = "item_submitted_steward"
-	MessageTemplateItemApprovedMember   = "item_approved_member"
-	MessageTemplateItemAutoSteward      = "item_auto_approved_steward"
-	MessageTemplateItemRevisionMember   = "item_revision_member"
-	MessageTemplateItemDeniedMember     = "item_denied_member"
-
-	MessageTemplatePolicyUserInvite = "policy_user_invite"
-)
-=======
 	MessageTemplateItemPendingSteward = "item_pending_steward"
 	MessageTemplateItemApprovedMember = "item_approved_member"
 	MessageTemplateItemAutoSteward    = "item_auto_approved_steward"
 	MessageTemplateItemRevisionMember = "item_revision_member"
 	MessageTemplateItemDeniedMember   = "item_denied_member"
+
+	MessageTemplatePolicyUserInvite = "policy_user_invite"
 )
 
 type MessageData render.Data
@@ -120,5 +112,4 @@
 
 	delay := time.Duration(delayMinutes) * time.Minute
 	return time.Now().UTC().Add(delay)
-}
->>>>>>> a5c5c47e
+}