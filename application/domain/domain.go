--- conflicted
+++ resolved
@@ -235,14 +235,6 @@
 }
 
 // RollbarSetPerson sets person on the rollbar context for further logging
-<<<<<<< HEAD
-func RollbarSetPerson(c buffalo.Context, id, username, email string) {
-	rc, ok := c.Value(ContextKeyRollbar).(*rollbar.Client)
-	if ok {
-		rc.SetPerson(id, username, email)
-		return
-	}
-=======
 func RollbarSetPerson(c buffalo.Context, id, userFirst, userLast, email string) {
 	username := strings.TrimSpace(userFirst + " " + userLast)
 	rc, ok := c.Value(ContextKeyRollbar).(*rollbar.Client)
@@ -268,5 +260,4 @@
 	}
 
 	return allExtras
->>>>>>> ed16daeb
 }