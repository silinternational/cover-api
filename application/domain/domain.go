package domain

import (
	"context"
	"database/sql"
	"errors"
	"io"
	"log"
	"net/http"
	"os"
	"regexp"
	"strings"
	"sync"

	"github.com/gobuffalo/envy"

	"github.com/gofrs/uuid"

	"github.com/gobuffalo/buffalo"
	mwi18n "github.com/gobuffalo/mw-i18n"
	"github.com/gobuffalo/packr/v2"
	"github.com/kelseyhightower/envconfig"
	"github.com/rollbar/rollbar-go"
)

var (
	// Logger is a plain instance of log.Logger, normally set to stdout
	Logger log.Logger

	// ErrLogger is an instance of ErrLogProxy, and is the only error logging
	// mechanism that can be used without access to the Buffalo context.
	ErrLogger ErrLogProxy

	AuthCallbackURL string
)

// T is the Buffalo i18n translator
var T *mwi18n.Translator

// Assets is a packr box with asset files such as images
var Assets *packr.Box

var extrasLock = sync.RWMutex{}

// BuffaloContextType is a custom type used as a value key passed to context.WithValue as per the recommendations
// in the function docs for that function: https://golang.org/pkg/context/#WithValue
type BuffaloContextType string

// BuffaloContext is the key for the call to context.WithValue in gqlHandler
const BuffaloContext = BuffaloContextType("BuffaloContext")

// Context keys
const (
	ContextKeyCurrentUser = "current_user"
	ContextKeyExtras      = "extras"
	ContextKeyRollbar     = "rollbar"

<<<<<<< HEAD
	DefaultUIPath = "/home"

	TypeUser = "users"
=======
	TypeItem            = "items"
	TypePolicy          = "policies"
	TypePolicyDependent = "policy-dependents"
	TypePolicyUser      = "policy-users"
	TypeUser            = "users"
>>>>>>> 2c450491
)

func getBuffaloContext(ctx context.Context) buffalo.Context {
	bc, ok := ctx.Value(BuffaloContext).(buffalo.Context)
	if ok {
		return bc
	}

	// Doesn't have a BuffaloContext value, so it must be the actual BuffaloContext
	return ctx.(buffalo.Context)
}

// Env Holds the values of environment variables
var Env struct {
	GoEnv                      string `ignored:"true"`
	ApiBaseURL                 string `required:"true" split_words:"true"`
	AccessTokenLifetimeSeconds int    `default:"1166400" split_words:"true"` // 13.5 days
	AppName                    string `default:"riskman" split_words:"true"`
	SessionSecret              string `required:"true" split_words:"true"`
	ServerRoot                 string `default:"" split_words:"true"`
	RollbarToken               string `default:"" split_words:"true"`
	UIURL                      string `default:"missing.ui.url"`

	SamlSpEntityId                  string `required:"true" split_words:"true"`
	SamlAudienceUri                 string `required:"true" split_words:"true"`
	SamlIdpEntityId                 string `required:"true" split_words:"true"`
	SamlIdpCert                     string `required:"true" split_words:"true"`
	SamlSpCert                      string `required:"true" split_words:"true"`
	SamlSpPrivateKey                string `required:"true" split_words:"true"`
	SamlAssertionConsumerServiceUrl string `required:"true" split_words:"true"`
	SamlSsoURL                      string `required:"true" split_words:"true"`
	SamlSloURL                      string `required:"true" split_words:"true"`
	SamlCheckResponseSigning        bool   `required:"true" split_words:"true"`
	SamlSignRequest                 bool   `required:"true" split_words:"true"`
	SamlRequireEncryptedAssertion   bool   `required:"true" split_words:"true"`
}

func init() {
	readEnv()
	Logger.SetOutput(os.Stdout)
	ErrLogger.SetOutput(os.Stderr)
	ErrLogger.InitRollbar()
	Assets = packr.New("Assets", "../assets")
	AuthCallbackURL = Env.ApiBaseURL + "/auth/callback"
}

// readEnv loads environment data into `Env`
func readEnv() {
	err := envconfig.Process("riskman", &Env)
	if err != nil {
		log.Fatal(errors.New("error loading env vars: " + err.Error()))
	}

	// Doing this separately to avoid needing two environment variables for the same thing
	Env.GoEnv = envy.Get("GO_ENV", "development")
}

// ErrLogProxy is a "tee" that sends to Rollbar and to the local logger,
// normally set to stderr. Rollbar is disabled if `GoEnv` is "test", and
// is a client instantiation separate from the one used in the Rollbar
// middleware.
type ErrLogProxy struct {
	LocalLog  log.Logger
	RemoteLog *rollbar.Client
}

func (e *ErrLogProxy) SetOutput(w io.Writer) {
	e.LocalLog.SetOutput(w)
}

func (e *ErrLogProxy) Printf(format string, a ...interface{}) {
	// Send to local logger
	e.LocalLog.Printf(format, a...)

	// Only send to remote log if not in test env
	if Env.GoEnv == "test" {
		return
	}
	e.RemoteLog.Errorf(rollbar.ERR, format, a...)
}

func (e *ErrLogProxy) InitRollbar() {
	e.RemoteLog = rollbar.New(
		Env.RollbarToken,
		Env.GoEnv,
		"",
		"",
		Env.ServerRoot)
}

// NewExtra Sets a new key-value pair in the `extras` entry of the context
func NewExtra(ctx context.Context, key string, e interface{}) {
	c := getBuffaloContext(ctx)
	extras := getExtras(c)

	extrasLock.Lock()
	defer extrasLock.Unlock()
	extras[key] = e

	c.Set(ContextKeyExtras, extras)
}

func getExtras(c buffalo.Context) map[string]interface{} {
	extras, _ := c.Value(ContextKeyExtras).(map[string]interface{})
	if extras == nil {
		extras = map[string]interface{}{}
	}

	return extras
}

// GetUUID creates a new, unique version 4 (random) UUID and returns it
// as a uuid2.UUID. Errors are ignored.
func GetUUID() uuid.UUID {
	id, err := uuid.NewV4()
	if err != nil {
		ErrLogger.Printf("error creating new uuid ... %v", err)
	}
	return id
}

func RollbarMiddleware(next buffalo.Handler) buffalo.Handler {
	return func(c buffalo.Context) error {
		if Env.RollbarToken == "" || Env.GoEnv == "test" {
			return next(c)
		}

		client := rollbar.New(
			Env.RollbarToken,
			Env.GoEnv,
			"",
			"",
			Env.ServerRoot)
		defer client.Close()

		c.Set(ContextKeyRollbar, client)

		return next(c)
	}
}

// GetBearerTokenFromRequest obtains the token from an Authorization header beginning
// with "Bearer". If not found, an empty string is returned.
func GetBearerTokenFromRequest(r *http.Request) string {
	authorizationHeader := r.Header.Get("Authorization")
	if authorizationHeader == "" {
		return ""
	}

	re := regexp.MustCompile(`^(?i)Bearer (.*)$`)
	matches := re.FindSubmatch([]byte(authorizationHeader))
	if len(matches) < 2 {
		return ""
	}

	return string(matches[1])
}

// IsOtherThanNoRows returns false if the error is nil or is just reporting that there
//   were no rows in the result set for a sql query.
func IsOtherThanNoRows(err error) bool {
	if err == nil {
		return false
	}

	if strings.Contains(err.Error(), sql.ErrNoRows.Error()) {
		return false
	}

	return true
}

// RollbarSetPerson sets person on the rollbar context for further logging
func RollbarSetPerson(c buffalo.Context, id, userFirst, userLast, email string) {

	username := strings.TrimSpace(userFirst + " " + userLast)
	rc, ok := c.Value(ContextKeyRollbar).(*rollbar.Client)
	if ok {
		rc.SetPerson(id, username, email)
		return
	}
}<|MERGE_RESOLUTION|>--- conflicted
+++ resolved
@@ -55,17 +55,13 @@
 	ContextKeyExtras      = "extras"
 	ContextKeyRollbar     = "rollbar"
 
-<<<<<<< HEAD
 	DefaultUIPath = "/home"
 
-	TypeUser = "users"
-=======
 	TypeItem            = "items"
 	TypePolicy          = "policies"
 	TypePolicyDependent = "policy-dependents"
 	TypePolicyUser      = "policy-users"
 	TypeUser            = "users"
->>>>>>> 2c450491
 )
 
 func getBuffaloContext(ctx context.Context) buffalo.Context {
