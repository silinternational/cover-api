package domain

import (
	"database/sql"
	_ "embed"
	"fmt"
	"math"
	"math/rand"
	"net/http"
	"regexp"
	"strings"
	"sync"
	"time"

	"github.com/gobuffalo/buffalo"
	mwi18n "github.com/gobuffalo/mw-i18n/v2"
	"github.com/gofrs/uuid"
	ssmconfig "github.com/ianlopshire/go-ssm-config"
	"github.com/kelseyhightower/envconfig"

	"github.com/silinternational/cover-api/log"
)

//go:embed commit.txt
var Commit string

var AuthCallbackURL string

// T is the Buffalo i18n translator
var T *mwi18n.Translator

var extrasLock = sync.RWMutex{}

var AllowedFileUploadTypes = []string{
	"image/bmp",
	"image/gif",
	"image/jpeg",
	"image/png",
	"image/webp",
	"application/pdf",
	"text/plain",
	"text/plain; charset=utf-8",
	"text/csv",
}

// Context keys
const (
	ContextKeyCurrentUser = "current_user"
	ContextKeyExtras      = "extras"
	ContextKeyTx          = "tx"

	DefaultUIPath = "/home"

	EventPayloadID = "id"

	ExtrasIP     = "IP"
	ExtrasKey    = "key"
	ExtrasMethod = "method"
	ExtrasStatus = "status"
	ExtrasURI    = "URI"

	TypeClaim           = "claims"
	TypeClaimItem       = "claim-items"
	TypeClaimFile       = "claim-files"
	TypeEntityCode      = "entity-codes"
	TypeFile            = "files"
	TypeItem            = "items"
	TypeLedgerReport    = "ledger-reports"
	TypePolicy          = "policies"
	TypePolicyDependent = "policy-dependents"
	TypePolicyMember    = "policy-members"
	TypeStrike          = "strikes"
	TypeUser            = "users"
)

const (
	CurrencyFactor = 100
	DateFormat     = "2006-01-02"

	DurationDay  = time.Duration(time.Hour * 24)
	DurationWeek = time.Duration(DurationDay * 7)

	LocalizedDate = "2 January 2006"

	// How many hours old an item can be until it's not allowed to be deleted
	ItemDeleteCutOffHours = 72

	MaxFileSize = 1024 * 1024 * 10 // 10 Megabytes
	Megabyte    = 1048576

	ContentCSV  = "text/csv"
	ContentJson = "application/json"
	ContentZip  = "application/zip"
)

// Event Kinds
const (
	EventApiUserCreated      = "api:user:created"
	EventApiItemSubmitted    = "api:item:submitted"
	EventApiItemRevision     = "api:item:revision"
	EventApiItemAutoApproved = "api:item:autoapproved"
	EventApiItemApproved     = "api:item:approved"
	EventApiItemDenied       = "api:item:denied"

	EventApiClaimReview1     = "api:claim:review1"
	EventApiClaimRevision    = "api:claim:revision"
	EventApiClaimPreapproved = "api:claim:preapproved"
	EventApiClaimReceipt     = "api:claim:receipt"
	EventApiClaimReview2     = "api:claim:review2"
	EventApiClaimReview3     = "api:claim:review3"
	EventApiClaimApproved    = "api:claim:approved"
	EventApiClaimDenied      = "api:claim:denied"

	EventApiNotificationCreated = "api:notification:created"

	EventApiPolicyUserInviteCreated = "api:policy:invite:created"
)

// redirect url for after logout
var LogoutRedirectURL = "missing.ui.url/logged-out"

// EnvDevelopment is used for various debugging aids
const EnvDevelopment = "development"

// EnvStaging is for the staging environment
const EnvStaging = "staging"

// EnvTest is for automated tests, during which some things are disabled
const EnvTest = "test"

// Env Holds the values of environment variables
var Env = readEnv()

type EnvStruct struct {
	GoEnv                      string `default:"development" split_words:"true"`
	ApiBaseURL                 string `required:"true" split_words:"true"`
	AccessTokenLifetimeSeconds int    `default:"1166400" split_words:"true"` // 13.5 days
	AppName                    string `default:"Cover" split_words:"true"`
	HstsMaxAge                 int    `default:"3600" split_words:"true"` // default = 1 hour
	LogLevel                   string `default:"debug" split_words:"true"`
	AppNameLong                string `default:"Cover by SIL" split_words:"true"`
	Port                       int    `default:"3000"`

	ListenerDelayMilliseconds int `default:"1000" split_words:"true"`
	ListenerMaxRetries        int `default:"10" split_words:"true"`

	SessionSecret string `required:"true" split_words:"true"`
	UIURL         string `default:"http://missing.ui.url"`

	SamlSpEntityId                  string `default:"" split_words:"true"`
	SamlAudienceUri                 string `default:"" split_words:"true"`
	SamlIdpEntityId                 string `default:"" split_words:"true"`
	SamlIdpCert                     string `default:"" split_words:"true"`
	SamlSpCert                      string `default:"" split_words:"true"`
	SamlSpPrivateKey                string `default:"" split_words:"true"`
	SamlAssertionConsumerServiceUrl string `default:"" split_words:"true"`
	SamlSsoURL                      string `default:"" split_words:"true"`
	SamlSloURL                      string `default:"" split_words:"true"`
	SamlCheckResponseSigning        bool   `default:"true" split_words:"true"`
	SamlSignRequest                 bool   `default:"true" split_words:"true"`
	SamlRequireEncryptedAssertion   bool   `default:"true" split_words:"true"`

	AwsRegion          string `split_words:"true"`
	AwsAccessKeyID     string `split_words:"true"`
	AwsSecretAccessKey string `split_words:"true"`

	AwsS3Endpoint       string `split_words:"true"`
	AwsS3DisableSSL     bool   `split_words:"true"`
	AwsS3Bucket         string `split_words:"true"`
	AwsS3ACL            string `default:"private" split_words:"true"`
	AwsS3UrlLifeMinutes int    `default:"10" split_words:"true"`

	EmailFromAddress string `required:"true" split_words:"true"`
	EmailService     string `default:"ses" split_words:"true"`
	SupportEmail     string `default:"" split_words:"true"`
	SupportURL       string `default:"" split_words:"true"`
	FaqURL           string `default:"" split_words:"true"`

	InviteLifetimeDays int `default:"14" split_words:"true"`
	MaxFileDelete      int `default:"10" split_words:"true"`

	// The following will be multiplied by CurrencyFactor in readEnv()
	PolicyMaxCoverage       int `default:"50000" split_words:"true"`
	DependentAutoApproveMax int `default:"4000" split_words:"true"`
	PremiumMinimum          int `default:"25" split_words:"true"`

	// PremiumFactor is multiplied by CoverageAmount to calculate the annual premium of an item
	PremiumFactor           float64 `default:"0.02" split_words:"true"`
	RepairThreshold         float64 `default:"0.7" split_words:"true"`
	RepairThresholdString   string  `ignored:"true"`
	Deductible              float64 `default:"0.05"`
	DeductibleMinimumString string  `ignored:"true"`
	DeductibleIncrease      float64 `default:"0.2"` // Additional deductible per strike
	DeductibleMaximum       float64 `default:"0.45"`
	EvacuationDeductible    float64 `default:"0.333333333" split_words:"true"`
	StrikeLifetimeMonths    int     `default:"24" split_words:"true"`
	VehiclePremiumFactor    float64 `default:"0.02" split_words:"true"` // TODO use actual rate

	FiscalStartMonth   int    `default:"1" split_words:"true"`
	ExpenseAccount     string `required:"true" split_words:"true"`
	ClaimIncomeAccount string `required:"true" split_words:"true"`

	// For local development only, TLS can be disabled
	DisableTLS bool `default:"false" split_words:"true"`

	HouseholdIDLookupURL      string `default:"" split_words:"true"`
	HouseholdIDLookupUsername string `default:"" split_words:"true"`
	HouseholdIDLookupPassword string `default:"" split_words:"true"`

	UserWelcomeEmailIntro       string `default:"" split_words:"true"`
	UserWelcomeEmailPreviewText string `default:"" split_words:"true"`
	UserWelcomeEmailEnding      string `default:"" split_words:"true"`

	SandboxEmailAddress string `ssm:"sandbox_email_address" default:"" split_words:"true"`
}

<<<<<<< HEAD
func init() {
	readEnv()

	loadConfigFromSSM()

=======
func Init() {
>>>>>>> 37a218eb
	AuthCallbackURL = Env.ApiBaseURL + "/auth/callback"

	LogoutRedirectURL = Env.UIURL + "/logged-out"

	log.ErrLogger.Init(
		log.UseCommit(strings.TrimSpace(Commit)),
		log.UseEnv(Env.GoEnv),
		log.UseLevel(Env.LogLevel),
		log.UsePretty(Env.GoEnv == EnvDevelopment),
		log.UseRemote(Env.GoEnv != EnvTest),
	)
}

func loadConfigFromSSM() {
	path := "/cover/" + Env.GoEnv

	if err := ssmconfig.Process(path, &Env); err != nil {
		log.Errorf("error loading config from AWS SSM Parameter Store: %s", err)
	}
}

// readEnv loads environment data into `Env`
func readEnv() *EnvStruct {
	env := &EnvStruct{}

	err := envconfig.Process("", env)
	if err != nil {
		panic("error loading env vars: " + err.Error())
	}

	checkSamlConfig(env)

	env.PolicyMaxCoverage *= CurrencyFactor
	env.DependentAutoApproveMax *= CurrencyFactor
	env.PremiumMinimum *= CurrencyFactor
	env.RepairThresholdString = fmt.Sprintf("%.2g%%", env.RepairThreshold*CurrencyFactor)
	env.DeductibleMinimumString = fmt.Sprintf("%.2g%%", env.Deductible*CurrencyFactor)

	//  Set an arbitrary but reasonable minimum lifetime for policy strikes
	if env.StrikeLifetimeMonths < 2 {
		env.StrikeLifetimeMonths = 2
	}

	return env
}

// NewExtra Sets a new key-value pair in the `extras` entry of the context
func NewExtra(c buffalo.Context, key string, e any) {
	extras := getExtras(c)

	extrasLock.Lock()
	defer extrasLock.Unlock()
	extras[key] = e

	c.Set(ContextKeyExtras, extras)
}

func getExtras(c buffalo.Context) map[string]any {
	extras, _ := c.Value(ContextKeyExtras).(map[string]any)
	if extras == nil {
		extras = map[string]any{}
	}

	return extras
}

// GetUUID creates a new, unique version 4 (random) UUID and returns it
// as a uuid.UUID. Errors are ignored.
func GetUUID() uuid.UUID {
	id, err := uuid.NewV4()
	if err != nil {
		log.Error("error creating new uuid,", err)
	}
	return id
}

// EmailFromAddress combines a name with the configured from address for use in an email From header. If name is nil,
// only the App Name will be used.
func EmailFromAddress(name *string) string {
	addr := Env.AppNameLong + " <" + Env.EmailFromAddress + ">"
	if name != nil {
		return *name + " via " + addr
	}
	return addr
}

// GetBearerTokenFromRequest obtains the token from an Authorization header beginning
// with "Bearer". If not found, an empty string is returned.
func GetBearerTokenFromRequest(r *http.Request) string {
	authorizationHeader := r.Header.Get("Authorization")
	if authorizationHeader == "" {
		return ""
	}

	re := regexp.MustCompile(`^(?i)Bearer (.*)$`)
	matches := re.FindSubmatch([]byte(authorizationHeader))
	if len(matches) < 2 {
		return ""
	}

	return string(matches[1])
}

// IsOtherThanNoRows returns false if the error is nil or is just reporting that there
// were no rows in the result set for a sql query.
func IsOtherThanNoRows(err error) bool {
	if err == nil {
		return false
	}

	if strings.Contains(err.Error(), sql.ErrNoRows.Error()) {
		return false
	}

	return true
}

func MergeExtras(extras []map[string]any) map[string]any {
	allExtras := map[string]any{}

	// I didn't think I would need this, but without it at least one test was failing
	// The code allowed a map[string]any to get through (i.e. not in a slice)
	// without the compiler complaining
	if len(extras) == 1 {
		return extras[0]
	}

	for _, e := range extras {
		for k, v := range e {
			allExtras[k] = v
		}
	}

	return allExtras
}

// IsStringInSlice iterates over a slice of strings, looking for the given
// string. If found, true is returned. Otherwise, false is returned.
func IsStringInSlice(needle string, haystack []string) bool {
	for _, hs := range haystack {
		if needle == hs {
			return true
		}
	}

	return false
}

func RandomString(n int, includeLetters string) string {
	rand.Seed(time.Now().UnixNano())
	if includeLetters == "" {
		includeLetters = "ABCDEFGHIJKLMNOPQRSTUVWXYZ0123456789"
	}
	letters := []rune(includeLetters)
	b := make([]rune, n)
	for i := range b {
		b[i] = letters[rand.Intn(len(letters))] // #nosec G404
	}
	return string(b)
}

// RandomInsecureIntInRange is insecure because it only uses the math/rand package
// and not the crypto/rand package
func RandomInsecureIntInRange(min, max int) int {
	if min >= max {
		panic("invalid parameters to RandomInsecureIntInRange: max of range must be greater than min.")
	}
	rand.Seed(time.Now().UnixNano())
	return rand.Intn(max-min+1) + min // #nosec G404
}

// CalculatePartialYearValue returns the value multiplied by the number
// of days left between the startDate and the last day of the same year (inclusive)
// divided by 365  (rounded down)
// If the startDate is January 1, then the input value is returned.
// Note that the startDate's time of day is ignored.
func CalculatePartialYearValue(value int, startDate time.Time) int {
	if startDate.Month() == 1 && startDate.Day() == 1 {
		return value
	}
	startMidnight := startDate.Truncate(time.Hour * 24)
	thisYear := startDate.Year()
	newYears := time.Date(thisYear+1, 1, 1, 0, 0, 0, 0, time.UTC)
	hoursSince := int(newYears.Sub(startMidnight).Hours())

	daysSince := hoursSince / 24

	days := 365
	if IsLeapYear(startDate) {
		days = 366
	}

	return int(math.Round(float64(value*daysSince) / float64(days)))
}

// CalculateMonthlyRefundValue returns the value multiplied by the number
// of full calendar months left between the startDate and the end of
// the same year divided by 12  (rounded)
func CalculateMonthlyRefundValue(value int, startDate time.Time) int {
	remainingMonths := 12 - int(startDate.Month())
	return int(math.Round(float64(value*remainingMonths) / 12.0))
}

func BeginningOfDay(date time.Time) time.Time {
	return time.Date(date.Year(), date.Month(), date.Day(), 0, 0, 0, 0, time.UTC)
}

func EndOfMonth(date time.Time) time.Time {
	return date.AddDate(0, 1, -date.Day())
}

func EndOfYear(year int) time.Time {
	return time.Date(year, 12, 31, 0, 0, 0, 0, time.UTC)
}

func ZeroDate() time.Time {
	return time.Date(1, 1, 1, 0, 0, 0, 0, time.UTC)
}

// Returns a float as "dd%" (rounded and with no decimal places)
// Note: this won't look right if the input is greater than 1
func PercentString(d float64) string {
	return fmt.Sprintf("%.2g%%", d*100)
}

func IsLeapYear(t time.Time) bool {
	tt := time.Date(t.Year(), 2, 29, 0, 0, 0, 0, time.UTC)
	return tt.Day() == 29
}

func TimeBetween(t1, t2 time.Time) string {
	t1 = t1.Truncate(time.Minute)
	t2 = t2.Truncate(time.Minute)

	if t1 == t2 {
		return "just now"
	}

	var diff time.Duration
	if t1.Before(t2) {
		diff = t2.Sub(t1)
	} else {
		diff = t1.Sub(t2)
	}

	var unit string
	var n int

	if diff < time.Hour {
		n = int(diff / time.Minute)
		unit = "minute"
	} else if diff < DurationDay {
		n = int(diff / time.Hour)
		unit = "hour"
	} else {
		n = int(diff / DurationDay)
		unit = "day"
	}

	if n > 1 {
		unit += "s"
	}

	return fmt.Sprintf("%d %s ago", n, unit)
}

func IsProduction() bool {
	if strings.HasPrefix(Env.GoEnv, "prod") {
		return true
	}
	return false
}

func checkSamlConfig(env *EnvStruct) {
	if env.GoEnv == EnvDevelopment || env.GoEnv == EnvTest {
		return
	}
	if env.SamlIdpEntityId == "" {
		panic("required SAML variable SamlIdpEntityId is undefined")
	}
	if env.SamlSpEntityId == "" {
		panic("required SAML variable SamlSpEntityId is undefined")
	}
	if env.SamlSsoURL == "" {
		panic("required SAML variable SamlSsoURL is undefined")
	}
	if env.SamlSloURL == "" {
		panic("required SAML variable SamlSloURL is undefined")
	}
	if env.SamlAudienceUri == "" {
		panic("required SAML variable SamlAudienceUri is undefined")
	}
	if env.SamlAssertionConsumerServiceUrl == "" {
		panic("required SAML variable SamlAssertionConsumerServiceUrl is undefined")
	}
	if env.SamlIdpCert == "" {
		panic("required SAML variable SamlIdpCert is undefined")
	}
	if env.SamlSpCert == "" {
		panic("required SAML variable SamlSpCert is undefined")
	}
	if env.SamlSpPrivateKey == "" {
		panic("required SAML variable SamlSpPrivateKey is undefined")
	}
}<|MERGE_RESOLUTION|>--- conflicted
+++ resolved
@@ -214,15 +214,9 @@
 	SandboxEmailAddress string `ssm:"sandbox_email_address" default:"" split_words:"true"`
 }
 
-<<<<<<< HEAD
-func init() {
-	readEnv()
-
+func Init() {
 	loadConfigFromSSM()
 
-=======
-func Init() {
->>>>>>> 37a218eb
 	AuthCallbackURL = Env.ApiBaseURL + "/auth/callback"
 
 	LogoutRedirectURL = Env.UIURL + "/logged-out"
