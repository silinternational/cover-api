--- conflicted
+++ resolved
@@ -315,11 +315,7 @@
 	'Enabled',	300000, true, 0.02, 12,	'2021-08-27 19:46:28',	'2021-08-27 19:46:28',	9, 'travel', 1),
 ('0619a0ba-785e-428d-858c-96d3bd56929a',	'dce80e61-74f9-42f0-9cbd-d3eebe4a1ccc',
 	'Cars and heavy vehicles',	'Coverage for cars and heavy vehicles does not include liability and is not intended to fulfill local regulations or compete with local insurance offerings.',
-<<<<<<< HEAD
-	'Enabled',	8000000, true, 0.025, 1,	'2021-08-27 19:46:28',	'2021-08-27 19:46:28',	NULL, 'cars', 5000);
-=======
-	'Enabled',	8000000, true, 0.03, 6000,	'2021-08-27 19:46:28',	'2021-08-27 19:46:28',	NULL, 'cars');
->>>>>>> 1fb470db
+	'Enabled',	8000000, true, 0.03, 6000,	'2021-08-27 19:46:28',	'2021-08-27 19:46:28',	NULL, 'cars', 5000);
 `
 	if err := tx.RawQuery(itemCategoriesSql).Exec(); err != nil {
 		panic("error loading item categories, " + err.Error())
