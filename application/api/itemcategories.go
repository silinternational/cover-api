package api

import (
	"time"

	"github.com/gofrs/uuid"
)

// ItemCategoryStatus
//
// may be one of: Draft, Enabled, Deprecated, Disabled
//
// swagger:model
type ItemCategoryStatus string

const (
	ItemCategoryStatusDraft      = ItemCategoryStatus("Draft")
	ItemCategoryStatusEnabled    = ItemCategoryStatus("Enabled")
	ItemCategoryStatusDeprecated = ItemCategoryStatus("Deprecated")
	ItemCategoryStatusDisabled   = ItemCategoryStatus("Disabled")
)

// swagger:model
type ItemCategories []ItemCategory

// swagger:model
type ItemCategory struct {
	// unique ID
	//
	// swagger:strfmt uuid4
	ID uuid.UUID `json:"id"`

	// risk category assigned to new items by default -- can be overridden by a user with sufficient permissions
	RiskCategory RiskCategory `json:"risk_category"`

	// name
	Name string `json:"name"`

	// help text
	HelpText string `json:"help_text"`

<<<<<<< HEAD
	// status
	Status ItemCategoryStatus `json:"status"`

	// auto-approve maximum claim amount
	AutoApproveMax int `json:"auto_approve_max"`

	// whether the make and model fields are required for auto-approval
	RequireMakeModel bool `json:"require_make_model"`

=======
>>>>>>> b8e9b3cf
	// date-time created
	//
	// swagger:strfmt date-time
	CreatedAt time.Time `json:"created_at"`

	// date-time last updated
	//
	// swagger:strfmt date-time
	UpdatedAt time.Time `json:"updated_at"`
}<|MERGE_RESOLUTION|>--- conflicted
+++ resolved
@@ -39,18 +39,6 @@
 	// help text
 	HelpText string `json:"help_text"`
 
-<<<<<<< HEAD
-	// status
-	Status ItemCategoryStatus `json:"status"`
-
-	// auto-approve maximum claim amount
-	AutoApproveMax int `json:"auto_approve_max"`
-
-	// whether the make and model fields are required for auto-approval
-	RequireMakeModel bool `json:"require_make_model"`
-
-=======
->>>>>>> b8e9b3cf
 	// date-time created
 	//
 	// swagger:strfmt date-time
