package api

import (
	"time"

	"github.com/gobuffalo/nulls"
	"github.com/gofrs/uuid"
)

// swagger:model
type Users []User

<<<<<<< HEAD
// swagger:model
type User struct {
	ID           uuid.UUID `json:"id"`
	Email        string    `json:"email"`
	FirstName    string    `json:"first_name"`
	LastName     string    `json:"last_name"`
	LastLoginUTC time.Time `json:"last_login_utc"`

	// unique id (uuid) for a avatar or photo file
	//
	// swagger:strfmt uuid4
	// example: 63d5b060-1460-4348-bdf0-ad03c105a8d5
	PhotoFileID nulls.UUID `json:"photo_file_id"`

	PolicyID nulls.UUID `json:"policy_id"` // TODO: provide either a list of IDs or a list of Policies

	// File object that contains the user's photo
	PhotoFile *File `json:"photo_file,omitempty"`
=======
// app user
// swagger:model
type User struct {
	// unique ID
	//
	// swagger:strfmt uuid4
	ID uuid.UUID `json:"id"`

	// email address
	Email string `json:"email"`

	// email address
	EmailOverride string `json:"email_override,omitempty"`

	// first name
	FirstName string `json:"first_name"`

	// last name
	LastName string `json:"last_name"`

	// last login date and time (UTC)
	LastLoginUTC time.Time `json:"last_login_utc"`

	// country or something similar
	Location string `json:"location,omitempty"`

	// policy ID (temporary, will be replaced with a list of policies)
	// swagger:strfmt uuid4
	PolicyID nulls.UUID `json:"policy_id"` // TODO: provide either a list of IDs or a list of Policies
>>>>>>> 1ad20a7d
}<|MERGE_RESOLUTION|>--- conflicted
+++ resolved
@@ -10,26 +10,6 @@
 // swagger:model
 type Users []User
 
-<<<<<<< HEAD
-// swagger:model
-type User struct {
-	ID           uuid.UUID `json:"id"`
-	Email        string    `json:"email"`
-	FirstName    string    `json:"first_name"`
-	LastName     string    `json:"last_name"`
-	LastLoginUTC time.Time `json:"last_login_utc"`
-
-	// unique id (uuid) for a avatar or photo file
-	//
-	// swagger:strfmt uuid4
-	// example: 63d5b060-1460-4348-bdf0-ad03c105a8d5
-	PhotoFileID nulls.UUID `json:"photo_file_id"`
-
-	PolicyID nulls.UUID `json:"policy_id"` // TODO: provide either a list of IDs or a list of Policies
-
-	// File object that contains the user's photo
-	PhotoFile *File `json:"photo_file,omitempty"`
-=======
 // app user
 // swagger:model
 type User struct {
@@ -59,5 +39,10 @@
 	// policy ID (temporary, will be replaced with a list of policies)
 	// swagger:strfmt uuid4
 	PolicyID nulls.UUID `json:"policy_id"` // TODO: provide either a list of IDs or a list of Policies
->>>>>>> 1ad20a7d
+	// unique id (uuid) for a avatar or photo file
+	//
+	// swagger:strfmt uuid4
+	// example: 63d5b060-1460-4348-bdf0-ad03c105a8d5
+	PhotoFileID nulls.UUID `json:"photo_file_id"`
+
 }