package models

import (
	"net/http"
	"time"

	"github.com/gobuffalo/pop/v6"
	"github.com/gofrs/uuid"
	"github.com/silinternational/cover-api/api"
)

const HouseholdEntityIDString = "5f181e39-0a2a-49ac-8796-2f3a3de9fcbd"

var householdEntityID uuid.UUID

type EntityCodes []EntityCode

type EntityCode struct {
	ID            uuid.UUID `db:"id"`
	Code          string    `db:"code"`
	Name          string    `db:"name"`
	Active        bool      `db:"active"`
	IncomeAccount string    `db:"income_account"`
	ParentEntity  string    `db:"parent_entity"`

	CreatedAt time.Time `db:"created_at"`
	UpdatedAt time.Time `db:"updated_at"`
}

func (ec *EntityCode) Create(tx *pop.Connection) error {
	ec.ID = GetV5UUID(ec.Code)
	return create(tx, ec)
}

//create a new entity code from an api entity code
<<<<<<< HEAD
func (ec *EntityCode) CreateFromAPI(tx *pop.Connection, input api.EntityCodeCreateInput) error {
=======
func (ec *EntityCode) CreateFromAPI(tx *pop.Connection, input api.EntityCodeInput) error {
	ec.ID = EntityCodeID(input.Code)
>>>>>>> dac8c394
	ec.Code = input.Code
	ec.Name = input.Name
	ec.Active = input.Active
	ec.IncomeAccount = input.IncomeAccount
	ec.ParentEntity = input.ParentEntity
	return ec.Create(tx)
}

func (ec *EntityCode) Update(tx *pop.Connection) error {
	return update(tx, ec)
}

// GetID returns the EntityCode ID. For Authable interface.
func (ec *EntityCode) GetID() uuid.UUID {
	return ec.ID
}

// FindByID returns the EntityCode identified by the id given. For Authable interface.
func (ec *EntityCode) FindByID(tx *pop.Connection, id uuid.UUID) error {
	err := tx.Find(ec, id)
	return appErrorFromDB(err, api.ErrorQueryFailure)
}

// IsActorAllowedTo returns true if the given actor is allowed the given permission. For Authable interface.
func (ec *EntityCode) IsActorAllowedTo(tx *pop.Connection, actor User, perm Permission, res SubResource, request *http.Request) bool {
	return actor.IsAdmin() || perm == PermissionList
}

func (ec *EntityCode) FindByCode(tx *pop.Connection) error {
	err := tx.Where("code = ?", ec.Code).First(ec)
	if err != nil {
		return appErrorFromDB(err, api.ErrorQueryFailure)
	}
	return nil
}

func EntityCodeID(code string) uuid.UUID {
	return GetV5UUID(code)
}

func (ec *EntityCodes) ConvertToAPI(tx *pop.Connection, admin bool) []api.EntityCode {
	entityCodes := make([]api.EntityCode, len(*ec))
	for i, cc := range *ec {
		entityCodes[i] = cc.ConvertToAPI(tx, admin)
	}
	return entityCodes
}

func (ec *EntityCodes) All(tx *pop.Connection) error {
	err := tx.All(ec)
	return appErrorFromDB(err, api.ErrorQueryFailure)
}

func (ec *EntityCodes) AllActive(tx *pop.Connection) error {
	err := tx.Where("active = true").Where("id != ?", HouseholdEntityIDString).Order("code").All(ec)
	return appErrorFromDB(err, api.ErrorQueryFailure)
}

// ConvertToAPI adapts an EntityCode model record to API model. If admin is true, all fields are hydrated.
func (ec *EntityCode) ConvertToAPI(tx *pop.Connection, admin bool) api.EntityCode {
	code := api.EntityCode{
		ID:   ec.ID,
		Code: ec.Code,
		Name: ec.Name,
	}
	if admin {
		incomeAccount, active, parentEntity := ec.IncomeAccount, ec.Active, ec.ParentEntity
		code.IncomeAccount, code.Active, code.ParentEntity = &incomeAccount, &active, &parentEntity
	}
	return code
}

func HouseholdEntityID() uuid.UUID {
	return householdEntityID
}

func (ec *EntityCode) UpdateFromAPI(tx *pop.Connection, input api.EntityCodeInput) error {
	ec.Name = input.Name
	ec.Active = input.Active
	ec.IncomeAccount = input.IncomeAccount
	ec.ParentEntity = input.ParentEntity
	return ec.Update(tx)
}<|MERGE_RESOLUTION|>--- conflicted
+++ resolved
@@ -33,12 +33,8 @@
 }
 
 //create a new entity code from an api entity code
-<<<<<<< HEAD
 func (ec *EntityCode) CreateFromAPI(tx *pop.Connection, input api.EntityCodeCreateInput) error {
-=======
-func (ec *EntityCode) CreateFromAPI(tx *pop.Connection, input api.EntityCodeInput) error {
 	ec.ID = EntityCodeID(input.Code)
->>>>>>> dac8c394
 	ec.Code = input.Code
 	ec.Name = input.Name
 	ec.Active = input.Active
