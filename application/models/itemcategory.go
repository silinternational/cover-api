package models

import (
	"errors"
	"time"

	"github.com/gobuffalo/nulls"

	"github.com/silinternational/cover-api/domain"

	"github.com/gobuffalo/pop/v5"
	"github.com/gobuffalo/validate/v3"
	"github.com/gofrs/uuid"

	"github.com/silinternational/cover-api/api"
)

var ValidItemCategoryStatuses = map[api.ItemCategoryStatus]struct{}{
	api.ItemCategoryStatusDraft:      {},
	api.ItemCategoryStatusEnabled:    {},
	api.ItemCategoryStatusDeprecated: {},
	api.ItemCategoryStatusDisabled:   {},
}

// ItemCategories is a slice of ItemCategory objects
type ItemCategories []ItemCategory

// ItemCategory model
type ItemCategory struct {
	ID               uuid.UUID              `db:"id"`
	RiskCategoryID   uuid.UUID              `db:"risk_category_id"`
	Name             string                 `db:"name" validate:"required"`
	HelpText         string                 `db:"help_text"`
	Status           api.ItemCategoryStatus `db:"status" validate:"itemCategoryStatus"`
	AutoApproveMax   int                    `db:"auto_approve_max"`
	RequireMakeModel bool                   `db:"require_make_model"`
	LegacyID         nulls.Int              `db:"legacy_id"`
	CreatedAt        time.Time              `db:"created_at"`
	UpdatedAt        time.Time              `db:"updated_at"`

	RiskCategory RiskCategory `belongs_to:"risk_categories" fk_id:"RiskCategoryID" validate:"-"`
}

// Validate gets run every time you call a "pop.Validate*" (pop.ValidateAndSave, pop.ValidateAndCreate, pop.ValidateAndUpdate) method.
func (i *ItemCategory) Validate(tx *pop.Connection) (*validate.Errors, error) {
	return validateModel(i), nil
}

func (i *ItemCategory) GetID() uuid.UUID {
	return i.ID
}

// Create stores the data as a new record in the database.
func (i *ItemCategory) Create(tx *pop.Connection) error {
	return create(tx, i)
}

func (i *ItemCategory) Update(tx *pop.Connection) error {
	return update(tx, i)
}

func (i *ItemCategory) FindByID(tx *pop.Connection, id uuid.UUID) error {
	if err := tx.Find(i, id); err != nil {
		if domain.IsOtherThanNoRows(err) {
			return api.NewAppError(err, api.ErrorQueryFailure, api.CategoryInternal)
		}
		return api.NewAppError(errors.New("invalid category"), api.ErrorInvalidCategory, api.CategoryUser)
	}
	return nil
}

func (i *ItemCategory) ConvertToAPI(tx *pop.Connection) api.ItemCategory {
	i.LoadRiskCategory(tx)
	return api.ItemCategory{
<<<<<<< HEAD
		ID:               i.ID,
		Name:             i.Name,
		HelpText:         i.HelpText,
		Status:           i.Status,
		AutoApproveMax:   i.AutoApproveMax,
		RequireMakeModel: i.RequireMakeModel,
		RiskCategory:     i.RiskCategory.ConvertToAPI(),
		CreatedAt:        i.CreatedAt,
		UpdatedAt:        i.UpdatedAt,
=======
		ID:           i.ID,
		Name:         i.Name,
		HelpText:     i.HelpText,
		RiskCategory: i.RiskCategory.ConvertToAPI(),
		CreatedAt:    i.CreatedAt,
		UpdatedAt:    i.UpdatedAt,
>>>>>>> b8e9b3cf
	}
}

func (i *ItemCategory) LoadRiskCategory(tx *pop.Connection) {
	if err := tx.Load(i, "RiskCategory"); err != nil {
		panic("database error loading ItemCategory.RiskCategory, " + err.Error())
	}
}

func (i *ItemCategories) ConvertToAPI(tx *pop.Connection) api.ItemCategories {
	cats := make(api.ItemCategories, len(*i))
	for j, ii := range *i {
		cats[j] = ii.ConvertToAPI(tx)
	}
	return cats
}<|MERGE_RESOLUTION|>--- conflicted
+++ resolved
@@ -72,24 +72,12 @@
 func (i *ItemCategory) ConvertToAPI(tx *pop.Connection) api.ItemCategory {
 	i.LoadRiskCategory(tx)
 	return api.ItemCategory{
-<<<<<<< HEAD
-		ID:               i.ID,
-		Name:             i.Name,
-		HelpText:         i.HelpText,
-		Status:           i.Status,
-		AutoApproveMax:   i.AutoApproveMax,
-		RequireMakeModel: i.RequireMakeModel,
-		RiskCategory:     i.RiskCategory.ConvertToAPI(),
-		CreatedAt:        i.CreatedAt,
-		UpdatedAt:        i.UpdatedAt,
-=======
 		ID:           i.ID,
 		Name:         i.Name,
 		HelpText:     i.HelpText,
 		RiskCategory: i.RiskCategory.ConvertToAPI(),
 		CreatedAt:    i.CreatedAt,
 		UpdatedAt:    i.UpdatedAt,
->>>>>>> b8e9b3cf
 	}
 }
 
