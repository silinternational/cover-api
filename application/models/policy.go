package models

import (
	"net/http"
	"time"

	"github.com/silinternational/riskman-api/domain"

	"github.com/gobuffalo/pop/v5"
	"github.com/gobuffalo/validate/v3"

	"github.com/gofrs/uuid"
)

type Policies []Policy

type PolicyType string

const (
	PolicyTypeHousehold = PolicyType("Household")
	PolicyTypeOU        = PolicyType("OU")
)

var ValidPolicyTypes = map[PolicyType]struct{}{
	PolicyTypeHousehold: {},
	PolicyTypeOU:        {},
}

type Policy struct {
	ID          uuid.UUID  `db:"id"`
	Type        PolicyType `db:"type" validate:"policyType"`
	HouseholdID string     `db:"household_id"`
	CostCenter  string     `db:"cost_center"`
	Account     string     `db:"account"`
	EntityCode  string     `db:"entity_code"`
	CreatedAt   time.Time  `db:"created_at"`
	UpdatedAt   time.Time  `db:"updated_at"`

	Members PolicyUsers `many_to_many:"policy_users"`
<<<<<<< HEAD
=======
	Items   Items       `has_many:"items"`
>>>>>>> 2c450491
}

// Validate gets run every time you call a "pop.Validate*" (pop.ValidateAndSave, pop.ValidateAndCreate, pop.ValidateAndUpdate) method.
func (p *Policy) Validate(tx *pop.Connection) (*validate.Errors, error) {
	return validateModel(p), nil
}

func (p *Policy) GetID() uuid.UUID {
	return p.ID
}

func (p *Policy) FindByID(tx *pop.Connection, id uuid.UUID) error {
	return tx.Find(p, id)
}

// IsActorAllowedTo ensure the actor is either an admin, or a member of this policy to perform any permission
func (p *Policy) IsActorAllowedTo(tx *pop.Connection, user User, perm Permission, sub SubResource, r *http.Request) bool {
	if user.IsAdmin() {
		return true
	}

	if err := p.LoadMembers(tx, false); err != nil {
		domain.ErrLogger.Printf("failed to load members on policy: %s", err)
		return false
	}

	for _, m := range p.Members {
		if m.ID == user.ID {
			return true
		}
	}

	return false
}

// LoadMembers - a simple wrapper method for loading members on the struct
func (p *Policy) LoadMembers(tx *pop.Connection, reload bool) error {
	if len(p.Members) == 0 || reload {
		if err := tx.Load(p, "Members"); err != nil {
			return err
		}
	}

	return nil
}

// LoadItems - a simple wrapper method for loading items on the struct
func (p *Policy) LoadItems(tx *pop.Connection, reload bool) error {
	if len(p.Items) == 0 || reload {
		if err := tx.Load(p, "Items"); err != nil {
			return err
		}
	}

	return nil
}<|MERGE_RESOLUTION|>--- conflicted
+++ resolved
@@ -37,10 +37,7 @@
 	UpdatedAt   time.Time  `db:"updated_at"`
 
 	Members PolicyUsers `many_to_many:"policy_users"`
-<<<<<<< HEAD
-=======
 	Items   Items       `has_many:"items"`
->>>>>>> 2c450491
 }
 
 // Validate gets run every time you call a "pop.Validate*" (pop.ValidateAndSave, pop.ValidateAndCreate, pop.ValidateAndUpdate) method.
