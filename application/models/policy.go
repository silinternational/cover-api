--- conflicted
+++ resolved
@@ -23,16 +23,10 @@
 	ID          uuid.UUID      `db:"id"`
 	Type        api.PolicyType `db:"type" validate:"policyType"`
 	HouseholdID string         `db:"household_id" validate:"required_if=Type Household"`
-<<<<<<< HEAD
-	CostCenter  string         `db:"cost_center" validate:"required_if=Type OU"`
-	Account     string         `db:"account" validate:"required_if=Type OU"`
-	EntityCode  string         `db:"entity_code" validate:"required_if=Type OU"`
-	LegacyID    int            `db:"legacy_id"`
-=======
 	CostCenter  string         `db:"cost_center" validate:"required_if=Type Corporate"`
 	Account     string         `db:"account" validate:"required_if=Type Corporate"`
 	EntityCode  string         `db:"entity_code" validate:"required_if=Type Corporate"`
->>>>>>> abcbb869
+	LegacyID    int            `db:"legacy_id"`
 	CreatedAt   time.Time      `db:"created_at"`
 	UpdatedAt   time.Time      `db:"updated_at"`
 
