--- conflicted
+++ resolved
@@ -7,6 +7,7 @@
 	"net/http"
 	"time"
 
+	"github.com/gobuffalo/buffalo"
 	"github.com/gobuffalo/events"
 	"github.com/gobuffalo/nulls"
 	"github.com/gobuffalo/pop/v5"
@@ -354,11 +355,7 @@
 // RequestReceipt changes the status of the claim to Receipt
 //   provided that the current status is Review1.
 // TODO consider how to communicate what kind of receipt is needed
-<<<<<<< HEAD
-func (c *Claim) RequestReceipt(tx *pop.Connection, reason string) error {
-=======
-func (c *Claim) RequestReceipt(ctx context.Context) error {
->>>>>>> f8b2dd19
+func (c *Claim) RequestReceipt(ctx buffalo.Context, reason string) error {
 	oldStatus := c.Status
 	var eventType string
 
