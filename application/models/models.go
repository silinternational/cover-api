--- conflicted
+++ resolved
@@ -168,7 +168,6 @@
 		panic(fmt.Errorf("error using crypto/rand ... %v", err))
 	}
 
-<<<<<<< HEAD
 	itemCategories := ItemCategories{}
 	if err := DB.Where("premium_factor IS NULL").All(&itemCategories); domain.IsOtherThanNoRows(err) {
 		panic(fmt.Sprintf("failed to query item_categories: %s", err))
@@ -180,11 +179,6 @@
 		}
 	}
 
-	// initialize model validation library
-	mValidate = validator.New()
-
-=======
->>>>>>> a0a34523
 	// register custom validators for custom types
 	for tag, vFunc := range fieldValidators {
 		if err := mValidate.RegisterValidation(tag, vFunc, false); err != nil {
