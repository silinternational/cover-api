--- conflicted
+++ resolved
@@ -110,15 +110,6 @@
 	return tx
 }
 
-<<<<<<< HEAD
-func validatePolicyType(field validator.FieldLevel) bool {
-	if pt, ok := field.Field().Interface().(PolicyType); ok {
-		if _, valid := ValidPolicyTypes[pt]; valid {
-			return valid
-		}
-	}
-	return false
-=======
 func fieldByName(i interface{}, name ...string) reflect.Value {
 	if len(name) < 1 {
 		return reflect.Value{}
@@ -197,5 +188,13 @@
 		)
 	}
 	return nil
->>>>>>> a993aeec
+}
+
+func validatePolicyType(field validator.FieldLevel) bool {
+	if pt, ok := field.Field().Interface().(PolicyType); ok {
+		if _, valid := ValidPolicyTypes[pt]; valid {
+			return valid
+		}
+	}
+	return false
 }