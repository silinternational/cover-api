package models

import (
	"context"
	"crypto/rand"
	"encoding/base64"
	"encoding/json"
	"errors"
	"fmt"
	"net/http"
	"reflect"
	"strings"
	"time"

	"github.com/go-playground/validator/v10"
	"github.com/gobuffalo/events"
	"github.com/gobuffalo/nulls"
	"github.com/gobuffalo/pop/v6"
	"github.com/gofrs/uuid"
	"github.com/jackc/pgconn"
	"github.com/jackc/pgerrcode"

	"github.com/silinternational/cover-api/api"
	"github.com/silinternational/cover-api/domain"
	"github.com/silinternational/cover-api/log"
)

// DB is a connection to the database to be used throughout the application.
var DB *pop.Connection

const tokenBytes = 32

const uuidNamespaceString = "89cbb2e8-5832-11ec-af6a-95df0dd7b2c5"

type (
	Permission  int
	SubResource string
)

const (
	PermissionView Permission = iota
	PermissionList
	PermissionCreate
	PermissionUpdate
	PermissionDelete
	PermissionDenied

	ClaimStatusChangeReturnedToDraft = "Returned to draft by "
	ClaimStatusChangeReview1         = "Submitted for first review"
	ClaimStatusChangeRevisions       = "Revisions requested by "
	ClaimStatusChangeReceipt         = "Receipt requested by "
	ClaimStatusChangeReview2         = "Submitted for second review by "
	ClaimStatusChangeReview3         = "Submitted for payout approval by "
	ClaimStatusChangeApproved        = "Approved by "
	ClaimStatusChangeDenied          = "Denied by "

	ItemStatusChangeSubmitted    = "Submitted for approval"
	ItemStatusChangeAutoApproved = "Auto approved"
	ItemStatusChangeApproved     = "Approved by "
	ItemStatusChangeRevisions    = "Revisions requested by "
	ItemStatusChangeDenied       = "Denied by "
	ItemStatusChangeInactivated  = "Deactivated by "

	FieldClaimPolicyID            = "PolicyID"
	FieldClaimReferenceNumber     = "ReferenceNumber"
	FieldClaimIncidentDate        = "IncidentDate"
	FieldClaimIncidentType        = "IncidentType"
	FieldClaimIncidentDescription = "IncidentDescription"
	FieldClaimStatus              = "Status"
	FieldClaimReviewDate          = "ReviewDate"
	FieldClaimReviewerID          = "ReviewerID"
	FieldClaimPaymentDate         = "PaymentDate"
	FieldClaimTotalPayout         = "TotalPayout"
	FieldClaimStatusReason        = "StatusReason"
	FieldClaimCity                = "City"
	FieldClaimState               = "State"
	FieldClaimCountry             = "Country"

	FieldClaimItemItemID          = "ItemID"
	FieldClaimItemIsRepairable    = "IsRepairable"
	FieldClaimItemRepairEstimate  = "RepairEstimate"
	FieldClaimItemRepairActual    = "RepairActual"
	FieldClaimItemReplaceEstimate = "ReplaceEstimate"
	FieldClaimItemReplaceActual   = "ReplaceActual"
	FieldClaimItemPayoutOption    = "PayoutOption"
	FieldClaimItemPayoutAmount    = "PayoutAmount"
	FieldClaimItemFMV             = "FMV"
	FieldClaimItemReviewDate      = "ReviewDate"
	FieldClaimItemReviewerID      = "ReviewerID"
	FieldClaimItemLocation        = "Location"

	FieldItemName              = "Name"
	FieldItemCategoryID        = "CategoryID"
	FieldItemRiskCategoryID    = "RiskCategoryID"
	FieldItemInStorage         = "InStorage"
	FieldItemCountry           = "Country"
	FieldItemDescription       = "Description"
	FieldItemPolicyDependentID = "PolicyDependentID"
	FieldItemPolicyUserID      = "PolicyUserID"
	FieldItemMake              = "Make"
	FieldItemModel             = "Model"
	FieldItemSerialNumber      = "SerialNumber"
	FieldItemCoverageAmount    = "CoverageAmount"
	FieldItemCoverageStatus    = "CoverageStatus"
	FieldItemCoverageStartDate = "CoverageStartDate"
	FieldItemPaidThroughYear   = "PaidThroughYear"
	FieldItemStatusReason      = "CoverageStatusReason"
)

var uuidNamespace uuid.UUID

type Authable interface {
	GetID() uuid.UUID
	FindByID(*pop.Connection, uuid.UUID) error
	IsActorAllowedTo(*pop.Connection, User, Permission, SubResource, *http.Request) bool
}

type Creatable interface {
	Create(*pop.Connection) error
}

type Updatable interface {
	Update(*pop.Connection) error
}

type Person interface {
	GetID() uuid.UUID
	GetLocation() Location
	GetName() Name
}

type Location struct {
	City    string
	State   string
	Country string
}

func (l Location) String() string {
	s := l.City + ", "
	if l.State != "" {
		s += l.State
	}
	if l.Country != "" {
		s += " " + l.Country
	}
	return strings.Trim(s, " ,")
}

type Name struct {
	First string
	Last  string
}

func (n Name) String() string {
	return strings.TrimSpace(strings.TrimSpace(n.First) + " " + strings.TrimSpace(n.Last))
}

type FieldUpdate struct {
	FieldName string
	OldValue  string
	NewValue  string
}

func init() {
	var err error
	env := domain.Env.GoEnv
	DB, err = pop.Connect(env)
	if err != nil {
		panic(fmt.Sprintf("error connecting to database ... %v", err))
	}
	pop.Debug = env == domain.EnvDevelopment

	// Just make sure we can use the crypto/rand library on our system
	if _, err = getRandomToken(); err != nil {
		panic(fmt.Errorf("error using crypto/rand ... %v", err))
	}
<<<<<<< HEAD

	itemCategories := ItemCategories{}
	if err := DB.Where("premium_factor IS NULL").All(&itemCategories); domain.IsOtherThanNoRows(err) {
		panic(fmt.Sprintf("failed to query item_categories: %s", err))
	}
	for i := range itemCategories {
		itemCategories[i].PremiumFactor = nulls.NewFloat64(domain.Env.PremiumFactor)
		if err := DB.UpdateColumns(&itemCategories[i], "premium_factor", "updated_at"); err != nil {
			panic(fmt.Sprintf("failed to set item_categories.premium_factor: %s", err))
		}
	}
}
=======
>>>>>>> 8fa8b58d

	// initialize model validation library
	mValidate = validator.New()

	// register custom validators for custom types
	for tag, vFunc := range fieldValidators {
		if err = mValidate.RegisterValidation(tag, vFunc, false); err != nil {
			panic(fmt.Errorf("failed to register validation for %s: %s", tag, err))
		}
	}

	// register struct-level validators
	mValidate.RegisterStructValidation(claimStructLevelValidation, Claim{})
	mValidate.RegisterStructValidation(claimItemStructLevelValidation, ClaimItem{})
	mValidate.RegisterStructValidation(policyStructLevelValidation, Policy{})
	mValidate.RegisterStructValidation(itemStructLevelValidation, Item{})
	mValidate.RegisterStructValidation(notificationStructLevelValidation, Notification{})

	// get fixed IDs
	riskCategoryStationaryID = uuid.FromStringOrNil(RiskCategoryStationaryIDString)
	riskCategoryMobileID = uuid.FromStringOrNil(RiskCategoryMobileIDString)
	householdEntityID = uuid.FromStringOrNil(HouseholdEntityIDString)
	uuidNamespace = uuid.FromStringOrNil(uuidNamespaceString)
}

func getRandomToken() (string, error) {
	rb := make([]byte, tokenBytes)

	_, err := rand.Read(rb)
	if err != nil {
		return "", err
	}

	return base64.URLEncoding.EncodeToString(rb), nil
}

// CurrentUser retrieves the current user from the context.
func CurrentUser(ctx context.Context) User {
	user, _ := ctx.Value(domain.ContextKeyCurrentUser).(User)
	return user
}

// Tx retrieves the database transaction from the context
func Tx(ctx context.Context) *pop.Connection {
	tx, ok := ctx.Value(domain.ContextKeyTx).(*pop.Connection)
	if !ok {
		log.Info("no transaction found in context, called from:", domain.GetFunctionName(2))
		return DB
	}
	return tx
}

func fieldByName(i any, name ...string) reflect.Value {
	if len(name) < 1 {
		return reflect.Value{}
	}
	f := reflect.ValueOf(i).Elem().FieldByName(name[0])
	if !f.IsValid() {
		return fieldByName(i, name[1:]...)
	}
	return f
}

func create(tx *pop.Connection, m any) error {
	uuidField := fieldByName(m, "ID")
	if uuidField.IsValid() && uuidField.Interface().(uuid.UUID).Version() == 0 {
		uuidField.Set(reflect.ValueOf(domain.GetUUID()))
	}

	valErrs, err := tx.ValidateAndCreate(m)
	if err != nil {
		return appErrorFromDB(err, api.ErrorCreateFailure)
	}

	if valErrs.HasAny() {
		return api.NewAppError(
			errors.New(flattenPopErrors(valErrs)),
			api.ErrorValidation,
			api.CategoryUser,
		)
	}
	return nil
}

func appErrorFromDB(err error, defaultKey api.ErrorKey) error {
	if err == nil {
		return nil
	}

	appErr := api.NewAppError(err, defaultKey, api.CategoryInternal)

	if !domain.IsOtherThanNoRows(err) {
		appErr.Category = api.CategoryUser
		appErr.Key = api.ErrorNoRows
		return appErr
	}

	var pgError *pgconn.PgError
	if errors.As(err, &pgError) {
		appErr.Err = fmt.Errorf("%w Detail: %s", err, pgError.Detail)

		switch pgError.Code {
		case pgerrcode.ForeignKeyViolation:
			appErr.Key = api.ErrorForeignKeyViolation
			appErr.Category = api.CategoryUser
		case pgerrcode.UniqueViolation:
			appErr.Key = api.ErrorUniqueKeyViolation
			appErr.Category = api.CategoryUser
		}
	}

	return appErr
}

func find(tx *pop.Connection, m any, id uuid.UUID) error {
	err := tx.Find(m, id)
	return appErrorFromDB(err, api.ErrorQueryFailure)
}

func save(tx *pop.Connection, m any) error {
	uuidField := fieldByName(m, "ID")
	if uuidField.IsValid() && uuidField.Interface().(uuid.UUID).Version() == 0 {
		uuidField.Set(reflect.ValueOf(domain.GetUUID()))
	}

	valErrs, err := tx.ValidateAndSave(m)
	if err != nil {
		return api.NewAppError(err, api.ErrorSaveFailure, api.CategoryInternal)
	}

	if valErrs != nil && valErrs.HasAny() {
		return api.NewAppError(
			errors.New(flattenPopErrors(valErrs)),
			api.ErrorValidation,
			api.CategoryUser,
		)
	}

	return nil
}

func update(tx *pop.Connection, m any) error {
	valErrs, err := tx.ValidateAndUpdate(m)
	if err != nil {
		return appErrorFromDB(err, api.ErrorUpdateFailure)
	}

	if valErrs.HasAny() {
		return api.NewAppError(
			errors.New(flattenPopErrors(valErrs)),
			api.ErrorValidation,
			api.CategoryUser,
		)
	}
	return nil
}

func destroy(tx *pop.Connection, m any) error {
	err := tx.Destroy(m)
	return appErrorFromDB(err, api.ErrorDestroyFailure)
}

// This can include an event payload, which is a map[string]any
func emitEvent(e events.Event) {
	if err := events.Emit(e); err != nil {
		log.Errorf("error emitting event %s ... %v", e.Kind, err)
	}
}

func addFile(tx *pop.Connection, m Updatable, f File) error {
	if f.URL == "" {
		if err := tx.Find(&f, f.ID); err != nil {
			return appErrorFromDB(
				fmt.Errorf("error finding file %w", err),
				api.ErrorResourceNotFound,
			)
		}
	}

	fileField := fieldByName(m, "FileID", "PhotoFileID")
	if !fileField.IsValid() {
		return errors.New("error identifying File ID field")
	}

	oldID := fileField.Interface().(nulls.UUID)
	fileField.Set(reflect.ValueOf(nulls.NewUUID(f.ID)))
	idField := fieldByName(m, "ID")
	if !idField.IsValid() {
		return errors.New("error identifying ID field")
	}

	if err := m.Update(tx); err != nil {
		return appErrorFromDB(err, api.ErrorQueryFailure)
	}

	if err := f.SetLinked(tx); err != nil {
		return err
	}

	if !oldID.Valid {
		return nil
	}

	oldFile := File{ID: oldID.UUID}
	if err := oldFile.ClearLinked(tx); err != nil {
		log.Errorf("error marking old file %s as unlinked, %s", oldFile.ID, err)
	}

	return nil
}

func convertUUIDToAPI(id nulls.UUID) *uuid.UUID {
	if id.Valid {
		return &id.UUID
	}
	return nil
}

func convertTimeToAPI(t nulls.Time) *time.Time {
	if t.Valid {
		return &t.Time
	}
	return nil
}

func GetV5UUID(seed string) uuid.UUID {
	return uuid.NewV5(uuidNamespace, seed)
}

func GetHHID(staffID string) string {
	if domain.Env.HouseholdIDLookupURL == "" {
		return ""
	}

	req, err := http.NewRequest(http.MethodGet, domain.Env.HouseholdIDLookupURL+staffID, nil)
	if err != nil {
		log.Error("HHID API error,", err)
		return ""
	}
	req.SetBasicAuth(domain.Env.HouseholdIDLookupUsername, domain.Env.HouseholdIDLookupPassword)

	client := &http.Client{Timeout: time.Second * 30}
	response, err := client.Do(req)
	if err != nil {
		log.Error("HHID API error,", err)
		return ""
	}
	defer func() {
		if err := response.Body.Close(); err != nil {
			panic(err.Error())
		}
	}()

	dec := json.NewDecoder(response.Body)
	var v struct {
		ID string `json:"householdIdOut"`
	}
	if err = dec.Decode(&v); err != nil {
		log.Error("HHID API error decoding response,", err)
		return ""
	}
	return v.ID
}<|MERGE_RESOLUTION|>--- conflicted
+++ resolved
@@ -174,7 +174,6 @@
 	if _, err = getRandomToken(); err != nil {
 		panic(fmt.Errorf("error using crypto/rand ... %v", err))
 	}
-<<<<<<< HEAD
 
 	itemCategories := ItemCategories{}
 	if err := DB.Where("premium_factor IS NULL").All(&itemCategories); domain.IsOtherThanNoRows(err) {
@@ -187,8 +186,6 @@
 		}
 	}
 }
-=======
->>>>>>> 8fa8b58d
 
 	// initialize model validation library
 	mValidate = validator.New()
