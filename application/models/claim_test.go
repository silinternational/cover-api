package models

import (
	"errors"
	"testing"
	"time"

	"github.com/gobuffalo/nulls"

	"github.com/silinternational/cover-api/api"
	"github.com/silinternational/cover-api/domain"
)

func (ms *ModelSuite) TestClaim_Validate() {
	tests := []struct {
		name     string
		claim    *Claim
		errField string
		wantErr  bool
	}{
		{
			name:     "empty struct",
			claim:    &Claim{},
			errField: "Claim.Status",
			wantErr:  true,
		},
		{
			name: "empty revision message - status = Revision",
			claim: &Claim{
				ReferenceNumber:     domain.RandomString(ClaimReferenceNumberLength, ""),
				PolicyID:            domain.GetUUID(),
				IncidentType:        api.ClaimIncidentTypeImpact,
				IncidentDate:        time.Now(),
				IncidentDescription: "testing123",
				Status:              api.ClaimStatusRevision,
			},
			errField: "Claim.StatusReason",
			wantErr:  true,
		},
		{
			name: "empty revision message - status = Denied",
			claim: &Claim{
				ReferenceNumber:     domain.RandomString(ClaimReferenceNumberLength, ""),
				PolicyID:            domain.GetUUID(),
				IncidentType:        api.ClaimIncidentTypeImpact,
				IncidentDate:        time.Now(),
				IncidentDescription: "testing123",
				Status:              api.ClaimStatusDenied,
			},
			errField: "Claim.StatusReason",
			wantErr:  true,
		},
		{
			name: "valid status",
			claim: &Claim{
				ReferenceNumber:     domain.RandomString(ClaimReferenceNumberLength, ""),
				PolicyID:            domain.GetUUID(),
				IncidentType:        api.ClaimIncidentTypeImpact,
				IncidentDate:        time.Now(),
				IncidentDescription: "testing123",
				Status:              api.ClaimStatusReview1,
			},
			errField: "",
			wantErr:  false,
		},
	}
	for _, tt := range tests {
		ms.T().Run(tt.name, func(t *testing.T) {
			vErr, _ := tt.claim.Validate(DB)
			if tt.wantErr {
				if vErr.Count() == 0 {
					t.Errorf("Expected an error, but did not get one")
				} else if len(vErr.Get(tt.errField)) == 0 {
					t.Errorf("Expected an error on field %v, but got none (errors: %+v)", tt.errField, vErr.Errors)
				}
			} else if vErr.HasAny() {
				t.Errorf("Unexpected error: %+v", vErr)
			}
		})
	}
}

func (ms *ModelSuite) TestClaim_ReferenceNumber() {
	fixtures := CreatePolicyFixtures(ms.DB, FixturesConfig{
		NumberOfPolicies: 1,
	})
	claim := &Claim{
		PolicyID:            fixtures.Policies[0].ID,
		IncidentDate:        time.Now().UTC(),
		IncidentType:        api.ClaimIncidentTypeImpact,
		IncidentDescription: "fell",
		Status:              api.ClaimStatusReview1,
	}
	ms.NoError(claim.Create(ms.DB))
	ms.Len(claim.ReferenceNumber, ClaimReferenceNumberLength)
}

func (ms *ModelSuite) TestClaim_SubmitForApproval() {
	t := ms.T()

	fixConfig := FixturesConfig{
		NumberOfPolicies:    2,
		UsersPerPolicy:      2,
		DependentsPerPolicy: 2,
		ItemsPerPolicy:      4,
		ClaimsPerPolicy:     4,
		ClaimItemsPerClaim:  1,
	}

	fixtures := CreateItemFixtures(ms.DB, fixConfig)
	policy := fixtures.Policies[0]
	draftClaim := policy.Claims[0]
	revisionClaim := UpdateClaimStatus(ms.DB, policy.Claims[1], api.ClaimStatusRevision, "")
	reviewClaim := UpdateClaimStatus(ms.DB, policy.Claims[2], api.ClaimStatusReview1, "")
	emptyClaim := UpdateClaimStatus(ms.DB, policy.Claims[3], api.ClaimStatusDraft, "")

	tempClaim := emptyClaim
	tempClaim.LoadClaimItems(ms.DB, false)
	ms.NoError(ms.DB.Destroy(&tempClaim.ClaimItems[0]),
		"error trying to destroy ClaimItem fixture for test")

	tests := []struct {
		name            string
		claim           Claim
		wantErrContains string
		wantErrKey      api.ErrorKey
		wantErrCat      api.ErrorCategory
		wantStatus      api.ClaimStatus
	}{
		{
			name:            "bad start status",
			claim:           reviewClaim,
			wantErrKey:      api.ErrorClaimStatus,
			wantErrCat:      api.CategoryUser,
			wantErrContains: "invalid claim status for submit",
		},
		{
			name:            "claim with no ClaimItem",
			claim:           emptyClaim,
			wantErrKey:      api.ErrorClaimMissingClaimItem,
			wantErrCat:      api.CategoryUser,
			wantErrContains: "claim must have a claimItem if no longer in draft",
		},
		{
			name:       "from draft to review1",
			claim:      draftClaim,
			wantStatus: api.ClaimStatusReview1,
		},
		{
			name:       "from revision to review1",
			claim:      revisionClaim,
			wantStatus: api.ClaimStatusReview1,
		},
	}

	for _, tt := range tests {
		t.Run(tt.name, func(t *testing.T) {
			ctx := CreateTestContext(fixtures.Users[0])
			got := tt.claim.SubmitForApproval(ctx)

			if tt.wantErrContains != "" {
				ms.Error(got, " did not return expected error")
				var appErr *api.AppError
				ms.True(errors.As(got, &appErr), "returned an error that is not an AppError")
				ms.Contains(got.Error(), tt.wantErrContains, "error message is not correct")
				ms.Equal(appErr.Key, tt.wantErrKey, "error key is not correct")
				ms.Equal(appErr.Category, tt.wantErrCat, "error category is not correct")
				return
			}
			ms.NoError(got)

			ms.Equal(tt.wantStatus, tt.claim.Status, "incorrect status")
		})
	}
}

func (ms *ModelSuite) TestClaim_RequestRevision() {
	t := ms.T()

	fixConfig := FixturesConfig{
		NumberOfPolicies:    2,
		UsersPerPolicy:      2,
		DependentsPerPolicy: 2,
		ItemsPerPolicy:      4,
		ClaimsPerPolicy:     4,
		ClaimItemsPerClaim:  1,
	}

	fixtures := CreateItemFixtures(ms.DB, fixConfig)
	policy := fixtures.Policies[0]
	draftClaim := policy.Claims[0]
	review1Claim := UpdateClaimStatus(ms.DB, policy.Claims[2], api.ClaimStatusReview1, "")
	review3Claim := UpdateClaimStatus(ms.DB, policy.Claims[2], api.ClaimStatusReview3, "")
	emptyClaim := UpdateClaimStatus(ms.DB, policy.Claims[3], api.ClaimStatusReview1, "")

	tempClaim := emptyClaim
	tempClaim.LoadClaimItems(ms.DB, false)
	ms.NoError(ms.DB.Destroy(&tempClaim.ClaimItems[0]),
		"error trying to destroy ClaimItem fixture for test")

	tests := []struct {
		name            string
		claim           Claim
		wantErrContains string
		wantErrKey      api.ErrorKey
		wantErrCat      api.ErrorCategory
		wantStatus      api.ClaimStatus
	}{
		{
			name:            "bad start status",
			claim:           draftClaim,
			wantErrKey:      api.ErrorClaimStatus,
			wantErrCat:      api.CategoryUser,
			wantErrContains: "invalid claim status for request revision",
		},
		{
			name:            "claim with no ClaimItem",
			claim:           emptyClaim,
			wantErrKey:      api.ErrorClaimMissingClaimItem,
			wantErrCat:      api.CategoryUser,
			wantErrContains: "claim must have a claimItem if no longer in draft",
		},
		{
			name:       "from review1 to revision",
			claim:      review1Claim,
			wantStatus: api.ClaimStatusRevision,
		},
		{
			name:       "from review3 to revision",
			claim:      review3Claim,
			wantStatus: api.ClaimStatusRevision,
		},
	}

	for _, tt := range tests {
		t.Run(tt.name, func(t *testing.T) {
			const message = "change all the things"
			ctx := CreateTestContext(fixtures.Users[0])
			got := tt.claim.RequestRevision(ctx, message)

			if tt.wantErrContains != "" {
				ms.Error(got, " did not return expected error")
				var appErr *api.AppError
				ms.True(errors.As(got, &appErr), "returned an error that is not an AppError")
				ms.Contains(got.Error(), tt.wantErrContains, "error message is not correct")
				ms.Equal(appErr.Key, tt.wantErrKey, "error key is not correct")
				ms.Equal(appErr.Category, tt.wantErrCat, "error category is not correct")
				return
			}
			ms.NoError(got)

			ms.Equal(tt.wantStatus, tt.claim.Status, "incorrect status")
			ms.Equal(message, tt.claim.StatusReason, "incorrect status reason message")
		})
	}
}

func (ms *ModelSuite) TestClaim_Preapprove() {
	t := ms.T()

	fixConfig := FixturesConfig{
		NumberOfPolicies:    2,
		UsersPerPolicy:      2,
		DependentsPerPolicy: 2,
		ItemsPerPolicy:      4,
		ClaimsPerPolicy:     4,
		ClaimItemsPerClaim:  1,
	}

	fixtures := CreateItemFixtures(ms.DB, fixConfig)
	policy := fixtures.Policies[0]
	draftClaim := policy.Claims[0]
	review1Claim := UpdateClaimStatus(ms.DB, policy.Claims[2], api.ClaimStatusReview1, "")
	emptyClaim := UpdateClaimStatus(ms.DB, policy.Claims[3], api.ClaimStatusReview1, "")

	tempClaim := emptyClaim
	tempClaim.LoadClaimItems(ms.DB, false)
	ms.NoError(ms.DB.Destroy(&tempClaim.ClaimItems[0]),
		"error trying to destroy ClaimItem fixture for test")

	tests := []struct {
		name            string
		claim           Claim
		wantErrContains string
		wantErrKey      api.ErrorKey
		wantErrCat      api.ErrorCategory
		wantStatus      api.ClaimStatus
	}{
		{
			name:            "bad start status",
			claim:           draftClaim,
			wantErrKey:      api.ErrorClaimStatus,
			wantErrCat:      api.CategoryUser,
			wantErrContains: "invalid claim status for request receipt",
		},
		{
			name:            "claim with no ClaimItem",
			claim:           emptyClaim,
			wantErrKey:      api.ErrorClaimMissingClaimItem,
			wantErrCat:      api.CategoryUser,
			wantErrContains: "claim must have a claimItem if no longer in draft",
		},
		{
			name:       "from review1 to receipt",
			claim:      review1Claim,
			wantStatus: api.ClaimStatusReceipt,
		},
	}

	for _, tt := range tests {
		t.Run(tt.name, func(t *testing.T) {
<<<<<<< HEAD
			got := tt.claim.RequestReceipt(ms.DB, "")
=======
			ctx := CreateTestContext(fixtures.Users[0])
			got := tt.claim.RequestReceipt(ctx)
>>>>>>> f8b2dd19

			if tt.wantErrContains != "" {
				ms.Error(got, " did not return expected error")
				var appErr *api.AppError
				ms.True(errors.As(got, &appErr), "returned an error that is not an AppError")
				ms.Contains(got.Error(), tt.wantErrContains, "error message is not correct")
				ms.Equal(appErr.Key, tt.wantErrKey, "error key is not correct")
				ms.Equal(appErr.Category, tt.wantErrCat, "error category is not correct")
				return
			}
			ms.NoError(got)

			ms.Equal(tt.wantStatus, tt.claim.Status, "incorrect status")
		})
	}
}

func (ms *ModelSuite) TestClaim_Approve() {
	t := ms.T()

	fixConfig := FixturesConfig{
		NumberOfPolicies:    2,
		UsersPerPolicy:      2,
		DependentsPerPolicy: 2,
		ItemsPerPolicy:      4,
		ClaimsPerPolicy:     5,
		ClaimItemsPerClaim:  1,
	}

	fixtures := CreateItemFixtures(ms.DB, fixConfig)

	appAdmin := CreateAdminUsers(ms.DB)[AppRoleAdmin]

	policy := fixtures.Policies[0]
	draftClaim := policy.Claims[0]
	review1Claim := UpdateClaimStatus(ms.DB, policy.Claims[1], api.ClaimStatusReview1, "")
	review2Claim := UpdateClaimStatus(ms.DB, policy.Claims[2], api.ClaimStatusReview2, "")
	review3Claim := UpdateClaimStatus(ms.DB, policy.Claims[3], api.ClaimStatusReview3, "")
	emptyClaim := UpdateClaimStatus(ms.DB, policy.Claims[4], api.ClaimStatusReview1, "")

	tempClaim := emptyClaim
	tempClaim.LoadClaimItems(ms.DB, false)
	ms.NoError(ms.DB.Destroy(&tempClaim.ClaimItems[0]),
		"error trying to destroy ClaimItem fixture for test")

	tests := []struct {
		name            string
		claim           Claim
		actor           User
		wantErrContains string
		wantErrKey      api.ErrorKey
		wantErrCat      api.ErrorCategory
		wantStatus      api.ClaimStatus
	}{
		{
			name:            "bad start status",
			claim:           draftClaim,
			actor:           appAdmin,
			wantErrKey:      api.ErrorClaimStatus,
			wantErrCat:      api.CategoryUser,
			wantErrContains: "invalid claim status for approve",
		},
		{
			name:            "claim with no ClaimItem",
			claim:           emptyClaim,
			actor:           appAdmin,
			wantErrKey:      api.ErrorClaimMissingClaimItem,
			wantErrCat:      api.CategoryUser,
			wantErrContains: "claim must have a claimItem if no longer in draft",
		},
		{
			name:       "from review1 to review3",
			claim:      review1Claim,
			actor:      appAdmin,
			wantStatus: api.ClaimStatusReview3,
		},
		{
			name:       "from review2 to review3",
			claim:      review2Claim,
			actor:      appAdmin,
			wantStatus: api.ClaimStatusReview3,
		},
		{
			name:       "from review3 to approved",
			claim:      review3Claim,
			actor:      appAdmin,
			wantStatus: api.ClaimStatusApproved,
		},
	}

	for _, tt := range tests {
		t.Run(tt.name, func(t *testing.T) {
			ctx := CreateTestContext(tt.actor)
			got := tt.claim.Approve(ctx)

			if tt.wantErrContains != "" {
				ms.Error(got, " did not return expected error")
				var appErr *api.AppError
				ms.True(errors.As(got, &appErr), "returned an error that is not an AppError")
				ms.Contains(got.Error(), tt.wantErrContains, "error message is not correct")
				ms.Equal(appErr.Key, tt.wantErrKey, "error key is not correct")
				ms.Equal(appErr.Category, tt.wantErrCat, "error category is not correct")
				return
			}
			ms.NoError(got)

			ms.Equal(tt.wantStatus, tt.claim.Status, "incorrect status")
			ms.Equal(tt.actor.ID.String(), tt.claim.ReviewerID.UUID.String(), "incorrect reviewer id")
			ms.WithinDuration(time.Now().UTC(), tt.claim.ReviewDate.Time, time.Second*2, "incorrect reviewer date id")
			ms.Equal("", tt.claim.StatusReason, "StatusReason should be empty after approval")
		})
	}
}

func (ms *ModelSuite) TestClaim_Deny() {
	t := ms.T()

	fixConfig := FixturesConfig{
		NumberOfPolicies:    2,
		UsersPerPolicy:      2,
		DependentsPerPolicy: 2,
		ItemsPerPolicy:      4,
		ClaimsPerPolicy:     5,
		ClaimItemsPerClaim:  1,
	}

	fixtures := CreateItemFixtures(ms.DB, fixConfig)

	appAdmin := CreateAdminUsers(ms.DB)[AppRoleAdmin]

	policy := fixtures.Policies[0]
	draftClaim := policy.Claims[0]
	review1Claim := UpdateClaimStatus(ms.DB, policy.Claims[1], api.ClaimStatusReview1, "")
	review2Claim := UpdateClaimStatus(ms.DB, policy.Claims[2], api.ClaimStatusReview2, "")
	review3Claim := UpdateClaimStatus(ms.DB, policy.Claims[3], api.ClaimStatusReview3, "")
	emptyClaim := UpdateClaimStatus(ms.DB, policy.Claims[4], api.ClaimStatusReview1, "")

	tempClaim := emptyClaim
	tempClaim.LoadClaimItems(ms.DB, false)
	ms.NoError(ms.DB.Destroy(&tempClaim.ClaimItems[0]),
		"error trying to destroy ClaimItem fixture for test")

	tests := []struct {
		name            string
		claim           Claim
		actor           User
		wantErrContains string
		wantErrKey      api.ErrorKey
		wantErrCat      api.ErrorCategory
		wantStatus      api.ClaimStatus
	}{
		{
			name:            "bad start status",
			claim:           draftClaim,
			actor:           appAdmin,
			wantErrKey:      api.ErrorClaimStatus,
			wantErrCat:      api.CategoryUser,
			wantErrContains: "invalid claim status for deny",
		},
		{
			name:            "claim with no ClaimItem",
			claim:           emptyClaim,
			actor:           appAdmin,
			wantErrKey:      api.ErrorClaimMissingClaimItem,
			wantErrCat:      api.CategoryUser,
			wantErrContains: "claim must have a claimItem if no longer in draft",
		},
		{
			name:       "from review1 to denied",
			claim:      review1Claim,
			actor:      appAdmin,
			wantStatus: api.ClaimStatusDenied,
		},
		{
			name:       "from review2 to denied",
			claim:      review2Claim,
			actor:      appAdmin,
			wantStatus: api.ClaimStatusDenied,
		},
		{
			name:       "from review3 to denied",
			claim:      review3Claim,
			actor:      appAdmin,
			wantStatus: api.ClaimStatusDenied,
		},
	}

	for _, tt := range tests {
		t.Run(tt.name, func(t *testing.T) {
			const message = "change all the things"
			ctx := CreateTestContext(tt.actor)
			got := tt.claim.Deny(ctx, message)

			if tt.wantErrContains != "" {
				ms.Error(got, " did not return expected error")
				var appErr *api.AppError
				ms.True(errors.As(got, &appErr), "returned an error that is not an AppError")
				ms.Contains(got.Error(), tt.wantErrContains, "error message is not correct")
				ms.Equal(appErr.Key, tt.wantErrKey, "error key is not correct")
				ms.Equal(appErr.Category, tt.wantErrCat, "error category is not correct")
				return
			}
			ms.NoError(got)

			ms.Equal(tt.wantStatus, tt.claim.Status, "incorrect status")
			ms.Equal(tt.actor.ID.String(), tt.claim.ReviewerID.UUID.String(), "incorrect reviewer id")
			ms.WithinDuration(time.Now().UTC(), tt.claim.ReviewDate.Time, time.Second*2, "incorrect reviewer date id")
			ms.Equal(message, tt.claim.StatusReason, "incorrect status reason message")
		})
	}
}

func (ms *ModelSuite) TestClaim_ConvertToAPI() {
	policy := CreatePolicyFixtures(ms.DB, FixturesConfig{}).Policies[0]
	claim := createClaimFixture(ms.DB, policy, FixturesConfig{
		ClaimItemsPerClaim: 2,
		ClaimFilesPerClaim: 3,
	})
	claim.StatusReason = "change request " + domain.RandomString(8, "0123456789")

	got := claim.ConvertToAPI(ms.DB)

	ms.Equal(claim.ID, got.ID, "ID is not correct")
	ms.Equal(claim.PolicyID, got.PolicyID, "PolicyID is not correct")
	ms.Equal(claim.ReferenceNumber, got.ReferenceNumber, "ReferenceNumber is not correct")
	ms.Equal(claim.IncidentDate, got.IncidentDate, "IncidentDate is not correct")
	ms.Equal(claim.IncidentType, got.IncidentType, "IncidentType is not correct")
	ms.Equal(claim.IncidentDescription, got.IncidentDescription, "IncidentDescription is not correct")
	ms.Equal(claim.Status, got.Status, "Status is not correct")
	ms.Equal(claim.ReviewDate, got.ReviewDate, "ReviewDate is not correct")
	ms.Equal(claim.ReviewerID, got.ReviewerID, "ReviewerID is not correct")
	ms.Equal(claim.PaymentDate, got.PaymentDate, "PaymentDate is not correct")
	ms.Equal(claim.TotalPayout, got.TotalPayout, "TotalPayout is not correct")
	ms.Equal(claim.StatusReason, got.StatusReason, "StatusReason is not correct")

	ms.Greater(len(claim.ClaimItems), 0, "test should be revised, fixture has no ClaimItems")
	ms.Len(got.Items, len(claim.ClaimItems), "Items is not correct length")

	ms.Greater(len(claim.ClaimFiles), 0, "test should be revised, fixture has no ClaimFiles")
	ms.Len(got.Files, len(claim.ClaimFiles), "Files is not correct length")
}

func (ms *ModelSuite) TestClaim_Compare() {
	e := EntityCode{
		Code: randStr(3),
		Name: "Acme, Inc.",
	}
	MustCreate(ms.DB, &e)

	f := CreateItemFixtures(ms.DB, FixturesConfig{ClaimsPerPolicy: 1})
	oldClaim := f.Claims[0]
	newClaim := Claim{
		ReviewDate:   nulls.NewTime(time.Now().UTC().Add(-1 * time.Hour)),
		ReviewerID:   nulls.NewUUID(f.Users[0].ID),
		PaymentDate:  nulls.NewTime(time.Now().UTC()),
		TotalPayout:  10000,
		StatusReason: "because",
	}

	tests := []struct {
		name string
		new  Claim
		old  Claim
		want []FieldUpdate
	}{
		{
			name: "1",
			new:  newClaim,
			old:  oldClaim,
			want: []FieldUpdate{
				{
					FieldName: "IncidentDate",
					OldValue:  oldClaim.IncidentDate.String(),
					NewValue:  newClaim.IncidentDate.String(),
				},
				{
					FieldName: "IncidentType",
					OldValue:  string(oldClaim.IncidentType),
					NewValue:  string(newClaim.IncidentType),
				},
				{
					FieldName: "IncidentDescription",
					OldValue:  oldClaim.IncidentDescription,
					NewValue:  newClaim.IncidentDescription,
				},
				{
					FieldName: "Status",
					OldValue:  string(oldClaim.Status),
					NewValue:  string(newClaim.Status),
				},
				{
					FieldName: "ReviewDate",
					OldValue:  oldClaim.ReviewDate.Time.String(),
					NewValue:  newClaim.ReviewDate.Time.String(),
				},
				{
					FieldName: "ReviewerID",
					OldValue:  oldClaim.ReviewerID.UUID.String(),
					NewValue:  newClaim.ReviewerID.UUID.String(),
				},
				{
					FieldName: "PaymentDate",
					OldValue:  oldClaim.PaymentDate.Time.String(),
					NewValue:  newClaim.PaymentDate.Time.String(),
				},
				{
					FieldName: "TotalPayout",
					OldValue:  oldClaim.TotalPayout.String(),
					NewValue:  newClaim.TotalPayout.String(),
				},
				{
					FieldName: "StatusReason",
					OldValue:  oldClaim.StatusReason,
					NewValue:  newClaim.StatusReason,
				},
			},
		},
	}
	for _, tt := range tests {
		ms.T().Run(tt.name, func(t *testing.T) {
			got := tt.new.Compare(tt.old)
			ms.ElementsMatch(tt.want, got)
		})
	}
}

func (ms *ModelSuite) TestClaim_NewHistory() {
	f := CreateItemFixtures(ms.DB, FixturesConfig{ClaimsPerPolicy: 1})
	claim := f.Claims[0]
	user := f.Users[0]

	const newStatus = api.ClaimStatusApproved
	newIncidentDate := time.Now().UTC()

	tests := []struct {
		name   string
		claim  Claim
		user   User
		update FieldUpdate
		want   ClaimHistory
	}{
		{
			name:  "Status",
			claim: claim,
			user:  user,
			update: FieldUpdate{
				FieldName: "Status",
				OldValue:  string(claim.Status),
				NewValue:  string(newStatus),
			},
			want: ClaimHistory{
				ClaimID:   claim.ID,
				UserID:    user.ID,
				Action:    api.HistoryActionUpdate,
				FieldName: "Status",
				OldValue:  string(claim.Status),
				NewValue:  string(newStatus),
			},
		},
		{
			name:  "IncidentDate",
			claim: claim,
			user:  user,
			update: FieldUpdate{
				FieldName: "IncidentDate",
				OldValue:  claim.IncidentDate.String(),
				NewValue:  newIncidentDate.String(),
			},
			want: ClaimHistory{
				ClaimID:   claim.ID,
				UserID:    user.ID,
				Action:    api.HistoryActionUpdate,
				FieldName: "IncidentDate",
				OldValue:  claim.IncidentDate.String(),
				NewValue:  newIncidentDate.String(),
			},
		},
	}
	for _, tt := range tests {
		ms.T().Run(tt.name, func(t *testing.T) {
			got := tt.claim.NewHistory(CreateTestContext(tt.user), api.HistoryActionUpdate, tt.update)
			ms.False(tt.want.NewValue == tt.want.OldValue, "test isn't correctly checking a field update")
			ms.Equal(tt.want.ClaimID, got.ClaimID, "ClaimID is not correct")
			ms.Equal(tt.want.UserID, got.UserID, "UserID is not correct")
			ms.Equal(tt.want.Action, got.Action, "Action is not correct")
			ms.Equal(tt.want.FieldName, got.FieldName, "FieldName is not correct")
			ms.Equal(tt.want.OldValue, got.OldValue, "OldValue is not correct")
			ms.Equal(tt.want.NewValue, got.NewValue, "NewValue is not correct")
		})
	}
}<|MERGE_RESOLUTION|>--- conflicted
+++ resolved
@@ -309,12 +309,8 @@
 
 	for _, tt := range tests {
 		t.Run(tt.name, func(t *testing.T) {
-<<<<<<< HEAD
-			got := tt.claim.RequestReceipt(ms.DB, "")
-=======
 			ctx := CreateTestContext(fixtures.Users[0])
-			got := tt.claim.RequestReceipt(ctx)
->>>>>>> f8b2dd19
+			got := tt.claim.RequestReceipt(ctx, "")
 
 			if tt.wantErrContains != "" {
 				ms.Error(got, " did not return expected error")
