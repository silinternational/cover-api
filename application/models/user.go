package models

import (
<<<<<<< HEAD
	"crypto/sha256"
	"fmt"
=======
	"net/http"
>>>>>>> 5b5ed9bc
	"time"

	"github.com/gobuffalo/pop/v5"
	"github.com/gobuffalo/validate/v3"
	"github.com/gofrs/uuid"
)

// Users is a slice of User objects
type Users []User

// User model
type User struct {
	ID           uuid.UUID `json:"-" db:"id"`
	Email        string    `db:"email" validate:"required"`
	FirstName    string    `db:"first_name"`
	LastName     string    `db:"last_name"`
	IsBlocked    bool      `db:"is_blocked"`
	LastLoginUTC time.Time `db:"last_login_utc"`
	StaffID      string    `db:"staff_id"`
	CreatedAt    time.Time `db:"created_at"`
	UpdatedAt    time.Time `db:"updated_at"`
}

// Validate gets run every time you call a "pop.Validate*" (pop.ValidateAndSave, pop.ValidateAndCreate, pop.ValidateAndUpdate) method.
//  It first adds a UUID to the user if its UUID is empty
func (u *User) Validate(tx *pop.Connection) (*validate.Errors, error) {
	return validateModel(u), nil
}

<<<<<<< HEAD
// HashClientIdAccessToken just returns a sha256.Sum256 of the input value
func HashClientIdAccessToken(accessToken string) string {
	return fmt.Sprintf("%x", sha256.Sum256([]byte(accessToken)))
=======
func (u *User) GetID() uuid.UUID {
	return u.ID
}

func (u *User) FindByID(tx *pop.Connection, id uuid.UUID) error {
	return tx.Find(u, id)
}

func (u *User) IsActorAllowedTo(actor User, p Permission, subResource string, req *http.Request) bool {
	switch p {
	case PermissionView:
		return true
	case PermissionList, PermissionCreate, PermissionDelete:
		return actor.IsAdmin()
	case PermissionUpdate:
		return actor.IsAdmin() || actor.ID.String() == u.ID.String()
	default:
		return false
	}
}

func (u *User) IsAdmin() bool {
	return false
>>>>>>> 5b5ed9bc
}<|MERGE_RESOLUTION|>--- conflicted
+++ resolved
@@ -1,12 +1,9 @@
 package models
 
 import (
-<<<<<<< HEAD
 	"crypto/sha256"
 	"fmt"
-=======
 	"net/http"
->>>>>>> 5b5ed9bc
 	"time"
 
 	"github.com/gobuffalo/pop/v5"
@@ -36,11 +33,11 @@
 	return validateModel(u), nil
 }
 
-<<<<<<< HEAD
 // HashClientIdAccessToken just returns a sha256.Sum256 of the input value
 func HashClientIdAccessToken(accessToken string) string {
 	return fmt.Sprintf("%x", sha256.Sum256([]byte(accessToken)))
-=======
+}
+
 func (u *User) GetID() uuid.UUID {
 	return u.ID
 }
@@ -64,5 +61,4 @@
 
 func (u *User) IsAdmin() bool {
 	return false
->>>>>>> 5b5ed9bc
 }