package models

import (
	"crypto/sha256"
	"fmt"
	"net/http"
	"time"

	"github.com/silinternational/riskman-api/domain"

	"github.com/pkg/errors"
	"github.com/silinternational/riskman-api/auth"

	"github.com/gobuffalo/pop/v5"
	"github.com/gobuffalo/validate/v3"
	"github.com/gofrs/uuid"
)

// Users is a slice of User objects
type Users []User

// User model
type User struct {
	ID           uuid.UUID `json:"-" db:"id"`
	Email        string    `db:"email" validate:"required"`
	FirstName    string    `db:"first_name"`
	LastName     string    `db:"last_name"`
	IsBlocked    bool      `db:"is_blocked"`
	LastLoginUTC time.Time `db:"last_login_utc"`
	StaffID      string    `db:"staff_id"`
	CreatedAt    time.Time `db:"created_at"`
	UpdatedAt    time.Time `db:"updated_at"`
}

// Validate gets run every time you call a "pop.Validate*" (pop.ValidateAndSave, pop.ValidateAndCreate, pop.ValidateAndUpdate) method.
//  It first adds a UUID to the user if its UUID is empty
func (u *User) Validate(tx *pop.Connection) (*validate.Errors, error) {
	return validateModel(u), nil
}

// HashClientIdAccessToken just returns a sha256.Sum256 of the input value
func HashClientIdAccessToken(accessToken string) string {
	return fmt.Sprintf("%x", sha256.Sum256([]byte(accessToken)))
}

func (u *User) GetID() uuid.UUID {
	return u.ID
}

func (u *User) FindByID(tx *pop.Connection, id uuid.UUID) error {
	return tx.Find(u, id)
}

<<<<<<< HEAD
func (u *User) FindByStaffID(tx *pop.Connection, id string) error {
	return tx.Where("staff_id = ?", id).First(u)
}

func (u *User) IsActorAllowedTo(actor User, p Permission, subResource string, req *http.Request) bool {
=======
func (u *User) IsActorAllowedTo(tx *pop.Connection, actor User, p Permission, sub SubResource, req *http.Request) bool {
>>>>>>> 2c450491
	switch p {
	case PermissionView:
		return true
	case PermissionList, PermissionCreate, PermissionDelete:
		return actor.IsAdmin()
	case PermissionUpdate:
		return actor.IsAdmin() || actor.ID.String() == u.ID.String()
	default:
		return false
	}
}

func (u *User) IsAdmin() bool {
	return false
}

func (u *User) FindOrCreateFromAuthUser(tx *pop.Connection, authUser *auth.User) error {
	if err := u.FindByStaffID(tx, authUser.StaffID); err != nil {
		if domain.IsOtherThanNoRows(err) {
			return err
		}
	}

	// update attributes from authUser
	u.FirstName = authUser.FirstName
	u.LastName = authUser.LastName
	u.Email = authUser.Email
	u.StaffID = authUser.StaffID
	u.LastLoginUTC = time.Now().UTC()

	if err := tx.Save(u); err != nil {
		return errors.New("unable to save user record: " + err.Error())
	}

	return nil
}

// CreateAccessToken - Create and store new UserAccessToken
func (u *User) CreateAccessToken(tx *pop.Connection, clientID string) (string, int64, error) {
	if clientID == "" {
		return "", 0, fmt.Errorf(
			"cannot create token with empty clientID for user %s %s", u.FirstName, u.LastName)
	}

	token, _ := getRandomToken()
	hash := HashClientIdAccessToken(clientID + token)
	expireAt := createAccessTokenExpiry()

	userAccessToken := &UserAccessToken{
		UserID:      u.ID,
		AccessToken: hash,
		ExpiresAt:   expireAt,
	}

	if err := userAccessToken.Create(tx); err != nil {
		return "", 0, err
	}

	return token, expireAt.UTC().Unix(), nil
}<|MERGE_RESOLUTION|>--- conflicted
+++ resolved
@@ -51,15 +51,11 @@
 	return tx.Find(u, id)
 }
 
-<<<<<<< HEAD
 func (u *User) FindByStaffID(tx *pop.Connection, id string) error {
 	return tx.Where("staff_id = ?", id).First(u)
 }
 
-func (u *User) IsActorAllowedTo(actor User, p Permission, subResource string, req *http.Request) bool {
-=======
 func (u *User) IsActorAllowedTo(tx *pop.Connection, actor User, p Permission, sub SubResource, req *http.Request) bool {
->>>>>>> 2c450491
 	switch p {
 	case PermissionView:
 		return true
