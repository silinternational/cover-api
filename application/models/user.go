--- conflicted
+++ resolved
@@ -6,14 +6,12 @@
 	"net/http"
 	"time"
 
-<<<<<<< HEAD
-	"github.com/silinternational/riskman-api/api"
-=======
 	"github.com/silinternational/riskman-api/domain"
 
 	"github.com/pkg/errors"
 	"github.com/silinternational/riskman-api/auth"
->>>>>>> ed16daeb
+
+	"github.com/silinternational/riskman-api/api"
 
 	"github.com/gobuffalo/pop/v5"
 	"github.com/gobuffalo/validate/v3"
@@ -98,40 +96,7 @@
 }
 
 func (u *User) IsAdmin() bool {
-<<<<<<< HEAD
 	return u.AppRole == AppRoleAdmin
-}
-
-func (u *User) LoadPolicies(tx *pop.Connection, reload bool) error {
-	if len(u.Policies) == 0 || reload {
-		return tx.Load(u, "Policies")
-	}
-	return nil
-}
-
-func ConvertPolicyMember(tx *pop.Connection, u User) (api.PolicyMember, error) {
-	return api.PolicyMember{
-		ID:           u.ID,
-		FirstName:    u.FirstName,
-		LastName:     u.LastName,
-		Email:        u.Email,
-		LastLoginUTC: u.LastLoginUTC,
-	}, nil
-}
-
-func ConvertPolicyMembers(tx *pop.Connection, us Users) (api.PolicyMembers, error) {
-	members := make(api.PolicyMembers, len(us))
-	for i, u := range us {
-		var err error
-		members[i], err = ConvertPolicyMember(tx, u)
-		if err != nil {
-			return api.PolicyMembers{}, err
-		}
-	}
-
-	return members, nil
-=======
-	return false
 }
 
 func (u *User) FindOrCreateFromAuthUser(tx *pop.Connection, authUser *auth.User) error {
@@ -170,5 +135,34 @@
 	}
 
 	return uat, nil
->>>>>>> ed16daeb
+}
+
+func (u *User) LoadPolicies(tx *pop.Connection, reload bool) error {
+	if len(u.Policies) == 0 || reload {
+		return tx.Load(u, "Policies")
+	}
+	return nil
+}
+
+func ConvertPolicyMember(tx *pop.Connection, u User) (api.PolicyMember, error) {
+	return api.PolicyMember{
+		ID:           u.ID,
+		FirstName:    u.FirstName,
+		LastName:     u.LastName,
+		Email:        u.Email,
+		LastLoginUTC: u.LastLoginUTC,
+	}, nil
+}
+
+func ConvertPolicyMembers(tx *pop.Connection, us Users) (api.PolicyMembers, error) {
+	members := make(api.PolicyMembers, len(us))
+	for i, u := range us {
+		var err error
+		members[i], err = ConvertPolicyMember(tx, u)
+		if err != nil {
+			return api.PolicyMembers{}, err
+		}
+	}
+
+	return members, nil
 }