--- conflicted
+++ resolved
@@ -743,12 +743,8 @@
 		StatusReason:          i.StatusReason,
 		CoverageStartDate:     i.CoverageStartDate.Format(domain.DateFormat),
 		CoverageEndDate:       coverageEndDate,
-<<<<<<< HEAD
+		BillingPeriod:         i.Category.BillingPeriod,
 		AnnualPremium:         i.CalculateAnnualPremium(tx),
-=======
-		BillingPeriod:         i.Category.BillingPeriod,
-		AnnualPremium:         i.CalculateAnnualPremium(),
->>>>>>> a0a34523
 		MonthlyPremium:        i.CalculateMonthlyPremium(tx),
 		ProratedAnnualPremium: i.CalculateProratedPremium(tx, time.Now().UTC()),
 		CanBeDeleted:          i.canBeDeleted(tx),
