--- conflicted
+++ resolved
@@ -838,12 +838,8 @@
 // CalculateAnnualPremium returns the rounded product of the item's CoverageAmount and the category's
 // PremiumFactor
 func (i *Item) CalculateAnnualPremium(tx *pop.Connection) api.Currency {
-<<<<<<< HEAD
 	i.LoadCategory(tx, false)
-=======
-	i.Load(tx)
 	factor := domain.Env.PremiumFactor
->>>>>>> 596935f1
 	if i.Category.PremiumFactor.Valid {
 		factor = i.Category.PremiumFactor.Float64
 	}
