--- conflicted
+++ resolved
@@ -294,10 +294,7 @@
 		categories[i].Status = api.ItemCategoryStatusEnabled
 		categories[i].AutoApproveMax = 3000 * domain.CurrencyFactor //  $3,000
 		categories[i].PremiumFactor = nulls.NewFloat64(0.02)
-<<<<<<< HEAD
-=======
 		categories[i].BillingPeriod = 12
->>>>>>> a0a34523
 		MustCreate(tx, &categories[i])
 	}
 
