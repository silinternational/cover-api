--- conflicted
+++ resolved
@@ -15,18 +15,12 @@
 var mValidate *validator.Validate
 
 var validationTypes = map[string]func(validator.FieldLevel) bool{
-<<<<<<< HEAD
+	"appRole":                       validateAppRole,
 	"policyDependentChildBirthYear": validatePolicyDependentChildBirthYear,
 	"policyDependentRelationship":   validatePolicyDependentRelationship,
 	"policyType":                    validatePolicyType,
 	"itemCategoryStatus":            validateItemCategoryStatus,
 	"itemCoverageStatus":            validateItemCoverageStatus,
-=======
-	"appRole":            validateAppRole,
-	"policyType":         validatePolicyType,
-	"itemCategoryStatus": validateItemCategoryStatus,
-	"itemCoverageStatus": validateItemCoverageStatus,
->>>>>>> f48de002
 }
 
 func validateModel(m interface{}) *validate.Errors {
