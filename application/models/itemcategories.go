--- conflicted
+++ resolved
@@ -3,16 +3,11 @@
 import (
 	"time"
 
-	"github.com/silinternational/riskman-api/api"
-
 	"github.com/gobuffalo/pop/v5"
 	"github.com/gobuffalo/validate/v3"
 	"github.com/gofrs/uuid"
-<<<<<<< HEAD
-=======
 
 	"github.com/silinternational/riskman-api/api"
->>>>>>> de7e101e
 )
 
 var ValidItemCategoryStatuses = map[api.ItemCategoryStatus]struct{}{
@@ -52,28 +47,6 @@
 	return tx.Find(r, id)
 }
 
-<<<<<<< HEAD
-// LoadCategory - a simple wrapper method for loading an item category on the struct
-func (r *ItemCategory) LoadRiskCategory(tx *pop.Connection, reload bool) error {
-	if r.RiskCategory.ID == uuid.Nil || reload {
-		if err := tx.Load(r, "RiskCategory"); err != nil {
-			return err
-		}
-	}
-
-	return nil
-}
-
-func ConvertItemCategory(tx *pop.Connection, iCat ItemCategory) (api.ItemCategory, error) {
-	return api.ItemCategory{
-		ID:             iCat.ID,
-		Name:           iCat.Name,
-		HelpText:       iCat.HelpText,
-		Status:         iCat.Status,
-		AutoApproveMax: iCat.AutoApproveMax,
-		CreatedAt:      iCat.CreatedAt,
-		UpdatedAt:      iCat.UpdatedAt,
-=======
 func ConvertItemCategory(tx *pop.Connection, ic ItemCategory) (api.ItemCategory, error) {
 	return api.ItemCategory{
 		ID:             ic.ID,
@@ -83,7 +56,6 @@
 		AutoApproveMax: ic.AutoApproveMax,
 		CreatedAt:      ic.CreatedAt,
 		UpdatedAt:      ic.UpdatedAt,
->>>>>>> de7e101e
 	}, nil
 }
 
@@ -96,9 +68,5 @@
 			return api.ItemCategories{}, err
 		}
 	}
-<<<<<<< HEAD
-
-=======
->>>>>>> de7e101e
 	return cats, nil
 }