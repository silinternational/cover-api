package actions

import (
	"context"
	"errors"
<<<<<<< HEAD
	"net/http"
	"time"

	"github.com/silinternational/riskman-api/domain"
=======
>>>>>>> f11db2f6

	"github.com/gobuffalo/buffalo"

	"github.com/silinternational/riskman-api/api"
	"github.com/silinternational/riskman-api/models"
)

func itemsList(c buffalo.Context) error {
	tx := models.Tx(c)

	policy := getReferencedPolicyFromCtx(c)
	if policy == nil {
		err := errors.New("policy not found in context")
		return reportError(c, api.NewAppError(err, api.ErrorPolicyFromContext, api.CategoryInternal))
	}

	err := policy.LoadItems(tx, true)
	if err != nil {
		appErr := api.NewAppError(err, api.ErrorPolicyLoadingItems, api.CategoryInternal)
		return reportError(c, appErr)
	}

<<<<<<< HEAD
	apiItems := models.ConvertItems(tx, policy.Items)

	return c.Render(http.StatusOK, r.JSON(apiItems))
}

func itemsAdd(c buffalo.Context) error {
	tx := models.Tx(c)
	policy := getReferencedPolicyFromCtx(c)
	if policy == nil {
		err := errors.New("policy not found in context")
		return reportError(c, api.NewAppError(err, api.ErrorPolicyFromContext, api.CategoryInternal))
	}

	var itemPost api.ItemAddInput
	if err := StrictBind(c, &itemPost); err != nil {
		return reportError(c, err)
	}

	item, err := convertItemCreateInput(c, itemPost)
	if err != nil {
		return reportError(c, err)
	}

	if err := item.Create(tx); err != nil {
		return reportError(c, err)
	}

	output := models.ConvertItem(tx, item)

	return c.Render(http.StatusOK, r.JSON(output))
}

// convertItemCreateInput creates a new `Item` from a `ItemAddInput`.
func convertItemCreateInput(ctx context.Context, input api.ItemAddInput) (models.Item, error) {
	item := models.Item{}
	if err := parseItemDates(input, &item); err != nil {
		return models.Item{}, err
	}

	item.Name = input.Name
	item.CategoryID = input.CategoryID
	item.InStorage = input.InStorage
	item.Country = input.Country
	item.Description = input.Description
	item.PolicyID = input.PolicyID
	item.Make = input.Make
	item.Model = input.Model
	item.SerialNumber = input.SerialNumber
	item.CoverageAmount = input.CoverageAmount
	item.CoverageStatus = input.CoverageStatus

	return item, nil
}

func parseItemDates(input api.ItemAddInput, modelItem *models.Item) error {
	pDate, err := time.Parse(domain.DateFormat, input.PurchaseDate)
	if err != nil {
		err = errors.New("failed to parse item purchase date, " + err.Error())
		appErr := api.NewAppError(err, api.ErrorItemInvalidPurchaseDate, api.CategoryUser)
		return appErr
	}
	modelItem.PurchaseDate = pDate

	csDate, err := time.Parse(domain.DateFormat, input.CoverageStartDate)
	if err != nil {
		err = errors.New("failed to parse item coverage start date, " + err.Error())
		appErr := api.NewAppError(err, api.ErrorItemInvalidCoverageStartDate, api.CategoryUser)
		return appErr
	}
	modelItem.CoverageStartDate = csDate

	return nil
=======
	return renderOk(c, models.ConvertItems(tx, policy.Items))
>>>>>>> f11db2f6
}<|MERGE_RESOLUTION|>--- conflicted
+++ resolved
@@ -3,13 +3,10 @@
 import (
 	"context"
 	"errors"
-<<<<<<< HEAD
 	"net/http"
 	"time"
 
 	"github.com/silinternational/riskman-api/domain"
-=======
->>>>>>> f11db2f6
 
 	"github.com/gobuffalo/buffalo"
 
@@ -32,10 +29,7 @@
 		return reportError(c, appErr)
 	}
 
-<<<<<<< HEAD
-	apiItems := models.ConvertItems(tx, policy.Items)
-
-	return c.Render(http.StatusOK, r.JSON(apiItems))
+	return renderOk(c, models.ConvertItems(tx, policy.Items))
 }
 
 func itemsAdd(c buffalo.Context) error {
@@ -105,7 +99,4 @@
 	modelItem.CoverageStartDate = csDate
 
 	return nil
-=======
-	return renderOk(c, models.ConvertItems(tx, policy.Items))
->>>>>>> f11db2f6
 }