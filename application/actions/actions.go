package actions

import (
	"fmt"
	"net/http"
	"runtime"

	"github.com/gobuffalo/buffalo"
	"github.com/silinternational/riskman-api/api"
	"github.com/silinternational/riskman-api/domain"
)

// reportError logs an error with details and renders the error with buffalo.Render.
// If the HTTP status code provided is in the 300 family, buffalo.Redirect is used instead.
func reportError(c buffalo.Context, err error) error {
	appErr, ok := err.(*api.AppError)
	if !ok {
		appErr = appErrorFromErr(err)
	}

	if appErr.Extras == nil {
		appErr.Extras = map[string]interface{}{}
	}

	appErr.Extras = domain.MergeExtras([]map[string]interface{}{getExtras(c), appErr.Extras})
	appErr.Extras["function"] = GetFunctionName(2)
	appErr.Extras["key"] = appErr.Key
	appErr.Extras["status"] = appErr.HttpStatus
	appErr.Extras["redirectURL"] = appErr.RedirectURL
	appErr.Extras["method"] = c.Request().Method
	appErr.Extras["URI"] = c.Request().RequestURI
	appErr.Extras["IP"] = c.Request().RemoteAddr
	domain.Error(c, appErr.Error(), appErr.Extras)

	appErr.LoadTranslatedMessage(c)

	// clear out debugging info if not in development or test
	if domain.Env.GoEnv != "development" && domain.Env.GoEnv != "test" {
		appErr.Extras = map[string]interface{}{}
		appErr.DebugMsg = ""
	}

<<<<<<< HEAD
	if appErr.HttpStatus >= 300 && appErr.HttpStatus < 399 {
=======
	if appErr.HttpStatus >= 300 && appErr.HttpStatus <= 399 {
>>>>>>> ed16daeb
		if appErr.RedirectURL == "" {
			appErr.RedirectURL = domain.Env.UIURL + "/login?appError=" + appErr.Message
		}
		return c.Redirect(appErr.HttpStatus, appErr.RedirectURL)
	}
	return c.Render(appErr.HttpStatus, r.JSON(appErr))
}

// reportErrorAndClearSession logs an error with details, clears the session, and renders the error with buffalo.Render.
// If the HTTP status code provided is in the 300 family, buffalo.Redirect is used instead.
func reportErrorAndClearSession(c buffalo.Context, err *api.AppError) error {
	c.Session().Clear()
	return reportError(c, err)
}

func httpStatusForErrCategory(cat api.ErrorCategory) int {
	switch cat {
	case api.CategoryInternal, api.CategoryDatabase:
		return http.StatusInternalServerError
	case api.CategoryForbidden, api.CategoryNotFound:
		return http.StatusNotFound
	}
	return http.StatusBadRequest
}

func appErrorFromErr(err error) *api.AppError {
	terr, ok := err.(*api.AppError)
	if ok {
		return &api.AppError{
			HttpStatus: httpStatusForErrCategory(terr.Category),
			Key:        terr.Key,
			DebugMsg:   terr.Error(),
		}
	}

	return &api.AppError{
		HttpStatus: http.StatusInternalServerError,
		Key:        api.ErrorUnknown,
		DebugMsg:   err.Error(),
	}
}

func getExtras(c buffalo.Context) map[string]interface{} {
	extras, _ := c.Value(domain.ContextKeyExtras).(map[string]interface{})
	if extras == nil {
		extras = map[string]interface{}{}
	}
	return extras
}

func newExtra(c buffalo.Context, key string, e interface{}) {
	extras := getExtras(c)
	extras[key] = e
	c.Set(domain.ContextKeyExtras, extras)
}

// GetFunctionName provides the filename, line number, and function name of the caller, skipping the top `skip`
// functions on the stack.
func GetFunctionName(skip int) string {
	pc, file, line, ok := runtime.Caller(skip)
	if !ok {
		return "?"
	}

	fn := runtime.FuncForPC(pc)
	return fmt.Sprintf("%s:%d %s", file, line, fn.Name())
}<|MERGE_RESOLUTION|>--- conflicted
+++ resolved
@@ -40,11 +40,7 @@
 		appErr.DebugMsg = ""
 	}
 
-<<<<<<< HEAD
-	if appErr.HttpStatus >= 300 && appErr.HttpStatus < 399 {
-=======
 	if appErr.HttpStatus >= 300 && appErr.HttpStatus <= 399 {
->>>>>>> ed16daeb
 		if appErr.RedirectURL == "" {
 			appErr.RedirectURL = domain.Env.UIURL + "/login?appError=" + appErr.Message
 		}
