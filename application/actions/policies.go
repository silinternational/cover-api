package actions

import (
	"net/http"

	"github.com/silinternational/riskman-api/api"

	"github.com/silinternational/riskman-api/domain"

	"github.com/gobuffalo/buffalo"
	"github.com/silinternational/riskman-api/domain"
	"github.com/silinternational/riskman-api/models"
)

func policiesList(c buffalo.Context) error {
	user := models.CurrentUser(c)

	if user.IsAdmin() {
		return policiesListAll(c)
	}

	return policiesListMine(c)
}

func policiesListAll(c buffalo.Context) error {
	tx := models.Tx(c)
	var policies models.Policies
	if err := tx.All(&policies); err != nil {
		return c.Render(http.StatusInternalServerError, r.JSON(err))
	}

	apiPolicies, err := models.ConvertPolicies(tx, policies)
	if err != nil {
		return c.Render(http.StatusInternalServerError, r.JSON(err))
	}

	return c.Render(http.StatusOK, r.JSON(apiPolicies))
}

func policiesListMine(c buffalo.Context) error {
	tx := models.Tx(c)
	user := models.CurrentUser(c)

	if err := user.LoadPolicies(tx, false); err != nil {
		return c.Render(http.StatusInternalServerError, r.JSON(err))
	}

	apiPolicies, err := models.ConvertPolicies(tx, user.Policies)
	if err != nil {
		return c.Render(http.StatusInternalServerError, r.JSON(err))
	}

	return c.Render(http.StatusOK, r.JSON(apiPolicies))
}

<<<<<<< HEAD
func policiesUpdate(c buffalo.Context) error {
	tx := models.Tx(c)
	policy := getReferencedPolicyFromCtx(c)

	var update api.PolicyUpdate
	if err := StrictBind(c, &update); err != nil {
		return reportError(c, err)
	}

	switch policy.Type {
	case api.PolicyTypeHousehold:
		policy.HouseholdID = update.HouseholdID
		policy.CostCenter = ""
		policy.Account = ""
		policy.EntityCode = ""
	case api.PolicyTypeOU:
		policy.HouseholdID = ""
		policy.CostCenter = update.CostCenter
		policy.Account = update.Account
		policy.EntityCode = update.EntityCode
	}

	if err := policy.Update(tx); err != nil {
		return reportError(c, err)
	}

	apiPolicy, err := models.ConvertPolicy(tx, *policy)
	if err != nil {
		return reportError(c, err)
	}

	return c.Render(http.StatusOK, r.JSON(apiPolicy))
}

// getReferencedPolicyFromCtx pulls the models.Policy resource from context that was put there
// by the AuthZ middleware
func getReferencedPolicyFromCtx(c buffalo.Context) *models.Policy {
=======
// getPolicyFromCtx pulls the models.Policy resource from context that was put there
// by the AuthZ middleware based on a URL pattern of /policy/{id}
func getPolicyFromCtx(c buffalo.Context) *models.Policy {
>>>>>>> 5f41d399
	policy, ok := c.Value(domain.TypePolicy).(*models.Policy)
	if !ok {
		return nil
	}
	return policy
}<|MERGE_RESOLUTION|>--- conflicted
+++ resolved
@@ -53,7 +53,6 @@
 	return c.Render(http.StatusOK, r.JSON(apiPolicies))
 }
 
-<<<<<<< HEAD
 func policiesUpdate(c buffalo.Context) error {
 	tx := models.Tx(c)
 	policy := getReferencedPolicyFromCtx(c)
@@ -91,11 +90,6 @@
 // getReferencedPolicyFromCtx pulls the models.Policy resource from context that was put there
 // by the AuthZ middleware
 func getReferencedPolicyFromCtx(c buffalo.Context) *models.Policy {
-=======
-// getPolicyFromCtx pulls the models.Policy resource from context that was put there
-// by the AuthZ middleware based on a URL pattern of /policy/{id}
-func getPolicyFromCtx(c buffalo.Context) *models.Policy {
->>>>>>> 5f41d399
 	policy, ok := c.Value(domain.TypePolicy).(*models.Policy)
 	if !ok {
 		return nil
