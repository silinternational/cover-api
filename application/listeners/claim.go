--- conflicted
+++ resolved
@@ -21,23 +21,7 @@
 		panic(fmt.Sprintf(wrongStatusMsg, "claimReview1", claim.Status))
 	}
 
-<<<<<<< HEAD
 	messages.ClaimReview1Send(claim, getNotifiersFromEventPayload(e.Payload))
-=======
-	claim.LoadPolicyMembers(models.DB, false)
-	memberName := claim.Policy.Members[0].Name()
-
-	msg := notifications.NewEmailMessage().AddToSteward()
-	addMessageClaimData(&msg, claim)
-	msg.Template = domain.MessageTemplateClaimReview1Steward
-	msg.Data["memberName"] = memberName
-	msg.Subject = "Action Required. " + memberName + " just (re)submitted a claim for approval"
-
-	notifiers := getNotifiersFromEventPayload(e.Payload)
-	if err := notifications.Send(msg, notifiers...); err != nil {
-		domain.ErrLogger.Printf("error sending claim review1 notification, %s", err)
-	}
->>>>>>> 6ad4e543
 }
 
 func claimRevision(e events.Event) {
